#![feature(slice_as_array)]

use clap::{Parser, Subcommand};
mod block;
mod block_hashes;
mod live_run;
mod native_model;
mod post_check;
mod prestate;
mod receipts;
mod single_run;

#[derive(Parser, Debug)]
#[command(author, version, about)]
struct Args {}

#[derive(Parser, Debug)]
#[command(author, version, about)]
struct Cli {
    #[command(subcommand)]
    command: Command,
}

#[derive(Subcommand, Debug)]
enum Command {
    /// Run a range of blocks live from RPC
    LiveRun {
        #[arg(long)]
        start_block: u64,
        #[arg(long)]
        end_block: u64,
        #[arg(long)]
        endpoint: String,
        #[arg(long)]
        db: String,
        #[arg(long)]
        witness_output_dir: Option<String>,
    },
    // Run a single block from JSON files
    SingleRun {
        /// Path to the block JSON file
        #[arg(long)]
        block_dir: String,
        /// Path to the block hashes JSON file (optional)
        #[arg(long)]
        block_hashes: Option<String>,
        /// If set, the leaves of the tree are put in random
        /// positions to emulate real-world costs
        #[arg(long, action = clap::ArgAction::SetTrue)]
        randomized: bool,
        /// If set, will run prover input generation and dump it
        /// to the desired path.
        #[arg(long)]
        witness_output_dir: Option<String>,
    },
    // Export block ratios from DB
    ExportRatios {
        #[arg(long)]
        db: String,
        #[arg(long)]
        path: Option<String>,
    },
    // Show failed blocks
    ShowStatus {
        #[arg(long)]
        db: String,
    },
}

<<<<<<< HEAD
fn run_from_args(args: Args) -> anyhow::Result<()> {
    let block = fs::read_to_string(&args.block)?;
    // TODO: ensure there are no calls to unsupported precompiles
    let _calltrace = fs::read_to_string(&args.calltrace)?;
    let receipts = fs::read_to_string(&args.receipts)?;
    let ps_file = File::open(&args.prestatetrace)?;
    let ps_reader = BufReader::new(ps_file);
    let ps_trace: PrestateTrace = serde_json::from_reader(ps_reader)?;
    let receipts: receipts::BlockReceipts =
        serde_json::from_str(&receipts).expect("valid receipts JSON");
    let diff_file = File::open(&args.difftrace)?;
    let diff_reader = BufReader::new(diff_file);
    let diff_trace: DiffTrace = serde_json::from_reader(diff_reader)?;
    let block_hashes: Option<BlockHashes> = args.block_hashes.map(|path| {
        let hashes = fs::read_to_string(&path).expect("valid block hashes path");
        serde_json::from_str(&hashes).expect("valid block hashes JSON")
    });

    let block: block::Block = serde_json::from_str(&block).expect("valid block JSON");
    let block_number = block.result.header.number;
    println!("Block gas used: {}", block.result.header.gas_used);
    // assert!(block.result.header.gas_used <= 11_000_000);
    let miner = block.result.header.miner;

    let block_context = block.get_block_context();
    let (transactions, skipped) = block.get_transactions();

    let receipts = receipts
        .result
        .into_iter()
        .enumerate()
        .filter_map(|(i, x)| if skipped.contains(&i) { None } else { Some(x) })
        .collect();

    let ps_trace = PrestateTrace {
        result: ps_trace
            .result
            .into_iter()
            .enumerate()
            .filter_map(|(i, x)| if skipped.contains(&i) { None } else { Some(x) })
            .collect(),
    };

    let diff_trace = DiffTrace {
        result: diff_trace
            .result
            .into_iter()
            .enumerate()
            .filter_map(|(i, x)| if skipped.contains(&i) { None } else { Some(x) })
            .collect(),
    };

    if args.randomized {
        let chain = Chain::empty_randomized(Some(1));
        run(
            chain,
            block_context,
            block_number,
            miner,
            ps_trace,
            transactions,
            receipts,
            diff_trace,
            block_hashes,
        )
    } else {
        let chain = Chain::empty(Some(1));
        run(
            chain,
            block_context,
            block_number,
            miner,
            ps_trace,
            transactions,
            receipts,
            diff_trace,
=======
fn main() -> anyhow::Result<()> {
    rig::init_logger();
    let cli = Cli::parse();
    match cli.command {
        Command::SingleRun {
            block_dir,
>>>>>>> c7830e4a
            block_hashes,
            randomized,
            witness_output_dir,
        } => crate::single_run::single_run(block_dir, block_hashes, randomized, witness_output_dir),
        Command::LiveRun {
            start_block,
            end_block,
            endpoint,
            db,
            witness_output_dir,
        } => live_run::live_run(start_block, end_block, endpoint, db, witness_output_dir),
        Command::ExportRatios { db, path } => live_run::export_block_ratios(db, path),
        Command::ShowStatus { db } => live_run::show_status(db),
    }
}

fn main() -> anyhow::Result<()> {
    let args = Args::parse();

    run_from_args(args)
}

#[cfg(test)]
#[test]
fn test_manual_invoke() {
    // let args = Args {
    //     block: "tests/instances/eth_runner/block.json".to_string(),
    //     calltrace: "tests/instances/eth_runner/calltrace.json".to_string(),
    //     prestatetrace: "tests/instances/eth_runner/prestatetrace.json".to_string(),
    //     difftrace: "tests/instances/eth_runner/difftrace.json".to_string(),
    //     receipts: "tests/instances/eth_runner/receipts.json".to_string(),
    //     randomized: false,
    // };

    let args = Args {
        block: "block.json".to_string(),
        calltrace: "calltrace.json".to_string(),
        prestatetrace: "prestatetrace.json".to_string(),
        difftrace: "difftrace.json".to_string(),
        receipts: "receipts.json".to_string(),
        block_hashes: None,
        randomized: false,
    };

    run_from_args(args).unwrap()
}<|MERGE_RESOLUTION|>--- conflicted
+++ resolved
@@ -67,91 +67,12 @@
     },
 }
 
-<<<<<<< HEAD
-fn run_from_args(args: Args) -> anyhow::Result<()> {
-    let block = fs::read_to_string(&args.block)?;
-    // TODO: ensure there are no calls to unsupported precompiles
-    let _calltrace = fs::read_to_string(&args.calltrace)?;
-    let receipts = fs::read_to_string(&args.receipts)?;
-    let ps_file = File::open(&args.prestatetrace)?;
-    let ps_reader = BufReader::new(ps_file);
-    let ps_trace: PrestateTrace = serde_json::from_reader(ps_reader)?;
-    let receipts: receipts::BlockReceipts =
-        serde_json::from_str(&receipts).expect("valid receipts JSON");
-    let diff_file = File::open(&args.difftrace)?;
-    let diff_reader = BufReader::new(diff_file);
-    let diff_trace: DiffTrace = serde_json::from_reader(diff_reader)?;
-    let block_hashes: Option<BlockHashes> = args.block_hashes.map(|path| {
-        let hashes = fs::read_to_string(&path).expect("valid block hashes path");
-        serde_json::from_str(&hashes).expect("valid block hashes JSON")
-    });
-
-    let block: block::Block = serde_json::from_str(&block).expect("valid block JSON");
-    let block_number = block.result.header.number;
-    println!("Block gas used: {}", block.result.header.gas_used);
-    // assert!(block.result.header.gas_used <= 11_000_000);
-    let miner = block.result.header.miner;
-
-    let block_context = block.get_block_context();
-    let (transactions, skipped) = block.get_transactions();
-
-    let receipts = receipts
-        .result
-        .into_iter()
-        .enumerate()
-        .filter_map(|(i, x)| if skipped.contains(&i) { None } else { Some(x) })
-        .collect();
-
-    let ps_trace = PrestateTrace {
-        result: ps_trace
-            .result
-            .into_iter()
-            .enumerate()
-            .filter_map(|(i, x)| if skipped.contains(&i) { None } else { Some(x) })
-            .collect(),
-    };
-
-    let diff_trace = DiffTrace {
-        result: diff_trace
-            .result
-            .into_iter()
-            .enumerate()
-            .filter_map(|(i, x)| if skipped.contains(&i) { None } else { Some(x) })
-            .collect(),
-    };
-
-    if args.randomized {
-        let chain = Chain::empty_randomized(Some(1));
-        run(
-            chain,
-            block_context,
-            block_number,
-            miner,
-            ps_trace,
-            transactions,
-            receipts,
-            diff_trace,
-            block_hashes,
-        )
-    } else {
-        let chain = Chain::empty(Some(1));
-        run(
-            chain,
-            block_context,
-            block_number,
-            miner,
-            ps_trace,
-            transactions,
-            receipts,
-            diff_trace,
-=======
 fn main() -> anyhow::Result<()> {
     rig::init_logger();
     let cli = Cli::parse();
     match cli.command {
         Command::SingleRun {
             block_dir,
->>>>>>> c7830e4a
             block_hashes,
             randomized,
             witness_output_dir,
@@ -166,35 +87,4 @@
         Command::ExportRatios { db, path } => live_run::export_block_ratios(db, path),
         Command::ShowStatus { db } => live_run::show_status(db),
     }
-}
-
-fn main() -> anyhow::Result<()> {
-    let args = Args::parse();
-
-    run_from_args(args)
-}
-
-#[cfg(test)]
-#[test]
-fn test_manual_invoke() {
-    // let args = Args {
-    //     block: "tests/instances/eth_runner/block.json".to_string(),
-    //     calltrace: "tests/instances/eth_runner/calltrace.json".to_string(),
-    //     prestatetrace: "tests/instances/eth_runner/prestatetrace.json".to_string(),
-    //     difftrace: "tests/instances/eth_runner/difftrace.json".to_string(),
-    //     receipts: "tests/instances/eth_runner/receipts.json".to_string(),
-    //     randomized: false,
-    // };
-
-    let args = Args {
-        block: "block.json".to_string(),
-        calltrace: "calltrace.json".to_string(),
-        prestatetrace: "prestatetrace.json".to_string(),
-        difftrace: "difftrace.json".to_string(),
-        receipts: "receipts.json".to_string(),
-        block_hashes: None,
-        randomized: false,
-    };
-
-    run_from_args(args).unwrap()
 }