--- conflicted
+++ resolved
@@ -375,24 +375,6 @@
     reserved_dynamic: Option<Vec<u8>>,
     is_eip155: bool,
 ) -> Vec<u8> {
-<<<<<<< HEAD
-    // we are using aa abi just for easier encoding implementation
-    let path = format!(
-        "{}tests/contracts_sol/c_aa/out/IAccount.abi.json",
-        PathBuf::from(std::env::var("CARGO_WORKSPACE_DIR").unwrap_or("../../../".to_string()))
-            // PathBuf::from(std::env::var("CARGO_WORKSPACE_DIR").unwrap())
-            .as_os_str()
-            .to_str()
-            .unwrap()
-    );
-    let file = std::fs::File::open(path.as_str()).expect("AA ABI missing.");
-    let abi = ethers::abi::Abi::load(file).expect("AA ABI couldn't be parsed.");
-    let func = abi
-        .function("validateTransaction")
-        .expect("function_must_exist");
-
-=======
->>>>>>> b12af27f
     fn address_to_uint(address: &[u8; 20]) -> Uint {
         let mut padded = [0u8; 32];
         padded[12..].copy_from_slice(address.as_slice());
