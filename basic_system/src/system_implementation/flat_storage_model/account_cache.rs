//! Account cache, backed by a history map.
//! This caches the actual account data, which will
//! then be published into the preimage storage.
use super::AccountPropertiesMetadata;
use super::BytecodeAndAccountDataPreimagesStorage;
use super::NewStorageWithAccountPropertiesUnderHash;
use crate::system_implementation::flat_storage_model::account_cache_entry::AccountProperties;
use crate::system_implementation::flat_storage_model::cost_constants::*;
use crate::system_implementation::flat_storage_model::PreimageRequest;
use crate::system_implementation::flat_storage_model::StorageAccessPolicy;
use crate::system_implementation::flat_storage_model::DEFAULT_CODE_VERSION_BYTE;
use crate::system_implementation::system::ExtraCheck;
use alloc::collections::BTreeSet;
use core::alloc::Allocator;
use core::marker::PhantomData;
use evm_interpreter::ERGS_PER_GAS;
use ruint::aliases::B160;
use ruint::aliases::U256;
use storage_models::common_structs::AccountAggregateDataHash;
use storage_models::common_structs::PreimageCacheModel;
use storage_models::common_structs::StorageCacheModel;
use zk_ee::common_structs::cache_record::Appearance;
use zk_ee::common_structs::cache_record::CacheRecord;
use zk_ee::common_structs::history_map::CacheSnapshotId;
use zk_ee::common_structs::history_map::HistoryMap;
use zk_ee::common_structs::history_map::HistoryMapItemRefMut;
use zk_ee::common_structs::PreimageType;
use zk_ee::execution_environment_type::ExecutionEnvironmentType;
use zk_ee::memory::stack_trait::StackCtor;
use zk_ee::system::Computational;
use zk_ee::system::Resource;
use zk_ee::utils::BitsOrd;
use zk_ee::utils::Bytes32;
use zk_ee::{
    memory::stack_trait::StackCtorConst,
    system::{
        errors::{InternalError, SystemError, UpdateQueryError},
        AccountData, AccountDataRequest, Ergs, IOResultKeeper, Maybe, Resources,
    },
    system_io_oracle::IOOracle,
    types_config::{EthereumIOTypesConfig, SystemIOTypesConfig},
};

pub type BitsOrd160 = BitsOrd<{ B160::BITS }, { B160::LIMBS }>;
type AddressItem<'a, A> = HistoryMapItemRefMut<
    'a,
    BitsOrd<160, 3>,
    CacheRecord<AccountProperties, AccountPropertiesMetadata>,
    A,
>;

pub struct NewModelAccountCache<
    A: Allocator + Clone, // = Global,
    R: Resources,
    P: StorageAccessPolicy<R, Bytes32>,
    SC: StackCtor<SCC>,
    SCC: const StackCtorConst,
> where
    ExtraCheck<SCC, A>:,
{
    pub(crate) cache:
        HistoryMap<BitsOrd160, CacheRecord<AccountProperties, AccountPropertiesMetadata>, A>,
    pub(crate) current_tx_number: u32,
    alloc: A,
    phantom: PhantomData<(R, P, SC, SCC)>,
}

impl<
        A: Allocator + Clone,
        R: Resources,
        P: StorageAccessPolicy<R, Bytes32>,
        SC: StackCtor<SCC>,
        SCC: const StackCtorConst,
    > NewModelAccountCache<A, R, P, SC, SCC>
where
    ExtraCheck<SCC, A>:,
{
    pub fn new_from_parts(allocator: A) -> Self {
        Self {
            cache: HistoryMap::new(allocator.clone()),
            current_tx_number: 0,
            alloc: allocator.clone(),
            phantom: PhantomData,
        }
    }

    /// Read element and initialize it if needed
    fn materialize_element<const PROOF_ENV: bool>(
        &mut self,
        ee_type: ExecutionEnvironmentType,
        resources: &mut R,
        address: &B160,
        storage: &mut NewStorageWithAccountPropertiesUnderHash<A, SC, SCC, R, P>,
        preimages_cache: &mut impl PreimageCacheModel<Resources = R, PreimageRequest = PreimageRequest>,
        oracle: &mut impl IOOracle,
        is_selfdestruct: bool,
        is_access_list: bool,
    ) -> Result<AddressItem<A>, SystemError> {
        let ergs = match ee_type {
            ExecutionEnvironmentType::NoEE => {
                if is_access_list {
                    // For access lists, EVM charges the full cost as many
                    // times as an account is in the list.
                    Ergs(2400 * ERGS_PER_GAS)
                } else {
                    Ergs::empty()
                }
            }
            ExecutionEnvironmentType::EVM =>
            // For selfdestruct, there's no warm access cost
            {
                if is_selfdestruct {
                    Ergs::empty()
                } else {
                    WARM_PROPERTIES_ACCESS_COST_ERGS
                }
            }
            _ => return Err(InternalError("Unsupported EE").into()),
        };
        let native = R::Native::from_computational(WARM_ACCOUNT_CACHE_ACCESS_NATIVE_COST);
        resources.charge(&R::from_ergs_and_native(ergs, native))?;

        let mut initialized_element = false;

        self.cache
            .get_or_insert(address.into(), || {
                // Element doesn't exist in cache yet, initialize it
                initialized_element = true;

                // - first get a hash of properties from storage
                match ee_type {
                    ExecutionEnvironmentType::NoEE => {}
                    ExecutionEnvironmentType::EVM => {
                        let mut cost: R = if evm_interpreter::utils::is_precompile(&address) {
                            R::empty() // We've charged the access already.
                        } else {
                            R::from_ergs(COLD_PROPERTIES_ACCESS_EXTRA_COST_ERGS)
                        };
                        if is_selfdestruct {
                            // Selfdestruct doesn't charge for warm, but it
                            // includes the warm cost for cold access
                            cost.add_ergs(WARM_PROPERTIES_ACCESS_COST_ERGS)
                        };
                        resources.charge(&cost)?;
                    }
                    _ => return Err(InternalError("Unsupported EE").into()),
                }

                // to avoid divergence we read as-if infinite ergs
                let hash = resources.with_infinite_ergs(|inf_resources| {
                    storage.read_special_account_property::<AccountAggregateDataHash>(
                        ExecutionEnvironmentType::NoEE,
                        inf_resources,
                        address,
                        oracle,
                    )
                })?;

                let acc_data = match hash == Bytes32::ZERO {
                    true => (AccountProperties::default(), Appearance::Unset),
                    false => {
                        let preimage = preimages_cache.get_preimage::<PROOF_ENV>(
                            ee_type,
                            &PreimageRequest {
                                hash,
                                expected_preimage_len_in_bytes: AccountProperties::ENCODED_SIZE
                                    as u32,
                                preimage_type: PreimageType::AccountData,
                            },
                            resources,
                            oracle,
                        )?;
                        // it's redundant as preimages cache should just check it, but why not
                        assert_eq!(preimage.len(), AccountProperties::ENCODED_SIZE);

                        let props =
                            AccountProperties::decode(preimage.try_into().map_err(|_| {
                                InternalError("Unexpected preimage length for AccountProperties")
                            })?);

                        (props, Appearance::Retrieved)
                    }
                };

                // Note: we initialize it as cold, should be warmed up separately
                // Since in case of revert it should become cold again and initial record can't be rolled back
                Ok(CacheRecord::new(acc_data.0, acc_data.1))
            })
            .and_then(|mut x| {
                // Warm up element according to EVM rules if needed
                let is_warm = x
                    .current()
                    .metadata()
                    .considered_warm(self.current_tx_number);
                if is_warm == false {
                    if initialized_element == false {
                        // Element exists in cache, but wasn't touched in current tx yet
                        match ee_type {
                            ExecutionEnvironmentType::NoEE => {}
                            ExecutionEnvironmentType::EVM => {
                                let mut cost: R = if evm_interpreter::utils::is_precompile(&address)
                                {
                                    R::empty() // We've charged the access already.
                                } else {
                                    R::from_ergs(COLD_PROPERTIES_ACCESS_EXTRA_COST_ERGS)
                                };
                                if is_selfdestruct {
                                    // Selfdestruct doesn't charge for warm, but it
                                    // includes the warm cost for cold access
                                    cost.add_ergs(WARM_PROPERTIES_ACCESS_COST_ERGS)
                                };
                                resources.charge(&cost)?;
                            }
                            _ => return Err(InternalError("Unsupported EE").into()),
                        }
                    }

                    x.update(|cache_record| {
                        cache_record.update_metadata(|m| {
                            m.last_touched_in_tx = Some(self.current_tx_number);
                            Ok(())
                        })
                    })?;
                }
                Ok(x)
            })
    }

    fn update_nominal_token_value_inner<const PROOF_ENV: bool>(
        &mut self,
        ee_type: ExecutionEnvironmentType,
        resources: &mut R,
        address: &B160,
        update_fn: impl FnOnce(&U256) -> Result<U256, UpdateQueryError>,
        storage: &mut NewStorageWithAccountPropertiesUnderHash<A, SC, SCC, R, P>,
        preimages_cache: &mut impl PreimageCacheModel<Resources = R, PreimageRequest = PreimageRequest>,
        oracle: &mut impl IOOracle,
        is_selfdestruct: bool,
    ) -> Result<U256, UpdateQueryError> {
        let mut account_data = self.materialize_element::<PROOF_ENV>(
            ee_type,
            resources,
            address,
            storage,
            preimages_cache,
            oracle,
            is_selfdestruct,
            false,
        )?;

        resources.charge(&R::from_native(R::Native::from_computational(
            WARM_ACCOUNT_CACHE_WRITE_EXTRA_NATIVE_COST,
        )))?;

        let cur = account_data.current().value().balance;
        let new = update_fn(&cur)?;
        account_data.update(|cache_record| {
            cache_record.update(|v, _| {
                v.balance = new;
                Ok(())
            })
        })?;

        Ok(cur)
    }

    fn transfer_nominal_token_value_inner<const PROOF_ENV: bool>(
        &mut self,
        from_ee: ExecutionEnvironmentType,
        resources: &mut R,
        from: &B160,
        to: &B160,
        amount: &U256,
        storage: &mut NewStorageWithAccountPropertiesUnderHash<A, SC, SCC, R, P>,
        preimages_cache: &mut impl PreimageCacheModel<Resources = R, PreimageRequest = PreimageRequest>,
        oracle: &mut impl IOOracle,
        is_selfdestruct: bool,
    ) -> Result<(), UpdateQueryError> {
        let mut f = |addr, op: fn(U256, U256) -> (U256, bool)| {
            self.update_nominal_token_value_inner::<PROOF_ENV>(
                from_ee,
                resources,
                addr,
                move |old_balance: &U256| {
                    let (new_value, of) = op(*old_balance, *amount);
                    if of {
                        Err(UpdateQueryError::NumericBoundsError)
                    } else {
                        Ok(new_value)
                    }
                },
                storage,
                preimages_cache,
                oracle,
                is_selfdestruct,
            )
        };

        // can do update twice
        f(from, U256::overflowing_sub)?;
        f(to, U256::overflowing_add)?;

        Ok(())
    }

    // special method, not part of the trait as it's not overly generic
    pub fn persist_changes(
        &self,
        storage: &mut NewStorageWithAccountPropertiesUnderHash<A, SC, SCC, R, P>,
        preimages_cache: &mut BytecodeAndAccountDataPreimagesStorage<R, A>,
        oracle: &mut impl IOOracle,
        _result_keeper: &mut impl IOResultKeeper<EthereumIOTypesConfig>,
    ) -> Result<(), SystemError> {
        self.cache.apply_to_all_updated_elements(|l, r, addr| {
            if l.value() == r.value() {
                return Ok(());
            }
            // We don't care of the left side, since we're storing the entire snapshot.
            let encoding = r.value().encoding();
            let properties_hash = r.value().compute_hash();

            // Not part of a transaction, should be included in other costs.
            let mut inf_resources = R::FORMAL_INFINITE;

            let _ = preimages_cache.record_preimage::<false>(
                ExecutionEnvironmentType::NoEE,
                &(PreimageRequest {
                    hash: properties_hash,
                    expected_preimage_len_in_bytes: AccountProperties::ENCODED_SIZE as u32,
                    preimage_type: PreimageType::AccountData,
                }),
                &mut inf_resources,
                &encoding,
            )?;

            storage.write_special_account_property::<AccountAggregateDataHash>(
                ExecutionEnvironmentType::NoEE,
                &mut inf_resources,
                &addr.0,
                &properties_hash,
                oracle,
            )?;

            Ok(())
        })
    }

    pub fn calculate_pubdata_used_by_tx(&self) -> u32 {
        let mut visited_elements = BTreeSet::new_in(self.alloc.clone());

        let mut pubdata_used = 0u32;
        for element_history in self.cache.iter_altered_since_commit() {
            // Elements are sorted chronologically

            let element_key = element_history.key();

            // Skip if already calculated pubdata for this element
            if visited_elements.contains(element_key) {
                continue;
            }
            visited_elements.insert(element_key);

            let current = element_history.current();
            let initial = element_history.initial();

            pubdata_used += AccountProperties::diff_compression_length(
                initial.value(),
                current.value(),
                current.metadata().not_publish_bytecode,
            )
            .unwrap();
        }

        pubdata_used
    }

    pub fn begin_new_tx(&mut self) {
        self.cache.commit();

        self.current_tx_number += 1;
    }

    pub fn start_frame(&mut self) -> CacheSnapshotId {
        self.cache.snapshot()
    }

    #[must_use]
    pub fn finish_frame(
        &mut self,
        rollback_handle: Option<&CacheSnapshotId>,
    ) -> Result<(), InternalError> {
        if let Some(x) = rollback_handle {
            self.cache.rollback(*x)
        } else {
            Ok(())
        }
    }

    pub fn read_account_balance_assuming_warm(
        &mut self,
        ee_type: ExecutionEnvironmentType,
        resources: &mut R,
        address: &<EthereumIOTypesConfig as SystemIOTypesConfig>::Address,
    ) -> Result<<EthereumIOTypesConfig as SystemIOTypesConfig>::NominalTokenValue, SystemError>
    {
        // Charge for gas
        match ee_type {
            ExecutionEnvironmentType::NoEE => (),
            ExecutionEnvironmentType::EVM => {
                resources.charge(&R::from_ergs(KNOWN_TO_BE_WARM_PROPERTIES_ACCESS_COST_ERGS))?
            }
            _ => return Err(InternalError("Unsupported EE").into()),
        }

        match self.cache.get(address.into()) {
            Some(cache_item) => Ok(cache_item.current().value().balance),
            None => Err(InternalError("Balance assumed warm but not in cache").into()),
        }
    }

    pub fn touch_account<const PROOF_ENV: bool>(
        &mut self,
        ee_type: ExecutionEnvironmentType,
        resources: &mut R,
        address: &B160,
        storage: &mut NewStorageWithAccountPropertiesUnderHash<A, SC, SCC, R, P>,
        preimages_cache: &mut BytecodeAndAccountDataPreimagesStorage<R, A>,
        oracle: &mut impl IOOracle,
        is_access_list: bool,
    ) -> Result<(), SystemError> {
        self.materialize_element::<PROOF_ENV>(
            ee_type,
            resources,
            address,
            storage,
            preimages_cache,
            oracle,
            false,
            is_access_list,
        )?;
        Ok(())
    }

    pub fn read_account_properties<
        const PROOF_ENV: bool,
        EEVersion: Maybe<u8>,
        ObservableBytecodeHash: Maybe<<EthereumIOTypesConfig as SystemIOTypesConfig>::BytecodeHashValue>,
        ObservableBytecodeLen: Maybe<u32>,
        Nonce: Maybe<u64>,
        BytecodeHash: Maybe<<EthereumIOTypesConfig as SystemIOTypesConfig>::BytecodeHashValue>,
        BytecodeLen: Maybe<u32>,
        ArtifactsLen: Maybe<u32>,
        NominalTokenBalance: Maybe<<EthereumIOTypesConfig as SystemIOTypesConfig>::NominalTokenValue>,
        Bytecode: Maybe<&'static [u8]>,
    >(
        &mut self,
        ee_type: ExecutionEnvironmentType,
        resources: &mut R,
        address: &B160,
        _request: AccountDataRequest<
            AccountData<
                EEVersion,
                ObservableBytecodeHash,
                ObservableBytecodeLen,
                Nonce,
                BytecodeHash,
                BytecodeLen,
                ArtifactsLen,
                NominalTokenBalance,
                Bytecode,
            >,
        >,
        storage: &mut NewStorageWithAccountPropertiesUnderHash<A, SC, SCC, R, P>,
        preimages_cache: &mut BytecodeAndAccountDataPreimagesStorage<R, A>,
        oracle: &mut impl IOOracle,
    ) -> Result<
        AccountData<
            EEVersion,
            ObservableBytecodeHash,
            ObservableBytecodeLen,
            Nonce,
            BytecodeHash,
            BytecodeLen,
            ArtifactsLen,
            NominalTokenBalance,
            Bytecode,
        >,
        SystemError,
    > {
        let account_data = self.materialize_element::<PROOF_ENV>(
            ee_type,
            resources,
            address,
            storage,
            preimages_cache,
            oracle,
            false,
            false,
        )?;

        let full_data = account_data.current().value();

        // we already charged for "cold" case, and now can charge more precisely

        // NOTE: we didn't yet decommit the bytecode, BUT charged for it (all properties are warm at
        // once or not), so if we do not access it ever we will not need to pollute preimages cache

        Ok(AccountData {
            ee_version: Maybe::construct(|| full_data.versioning_data.ee_version()),
            observable_bytecode_hash: Maybe::construct(|| full_data.observable_bytecode_hash),
            observable_bytecode_len: Maybe::construct(|| full_data.observable_bytecode_len),
            nonce: Maybe::construct(|| full_data.nonce),
            bytecode_hash: Maybe::construct(|| full_data.bytecode_hash),
            bytecode_len: Maybe::construct(|| full_data.bytecode_len),
            artifacts_len: Maybe::construct(|| full_data.artifacts_len),
            nominal_token_balance: Maybe::construct(|| full_data.balance),
            bytecode: Maybe::try_construct(|| {
                // we charged for "cold" behavior already, so we just ask for preimage

                if full_data.bytecode_hash.is_zero() {
                    assert!(full_data.observable_bytecode_hash.is_zero());
                    assert_eq!(full_data.bytecode_len, 0);
                    assert_eq!(full_data.artifacts_len, 0);
                    assert_eq!(full_data.observable_bytecode_len, 0);

                    let res: &'static [u8] = &[];
                    Ok(res)
                } else {
                    // can try to get preimage
                    // TODO(EVM-1073): compute preimage len using artifacts and bytecode len, and EE type in our model
                    let preimage_type = PreimageRequest {
                        hash: full_data.bytecode_hash,
                        expected_preimage_len_in_bytes: full_data.bytecode_len,
                        preimage_type: PreimageType::Bytecode,
                    };
                    preimages_cache.get_preimage::<PROOF_ENV>(
                        ee_type,
                        &preimage_type,
                        resources,
                        oracle,
                    )
                }
            })?,
        })
    }

    pub fn increment_nonce<const PROOF_ENV: bool>(
        &mut self,
        ee_type: ExecutionEnvironmentType,
        resources: &mut R,
        address: &B160,
        increment_by: u64,
        storage: &mut NewStorageWithAccountPropertiesUnderHash<A, SC, SCC, R, P>,
        preimages_cache: &mut BytecodeAndAccountDataPreimagesStorage<R, A>,
        oracle: &mut impl IOOracle,
    ) -> Result<u64, UpdateQueryError> {
        let mut account_data = self.materialize_element::<PROOF_ENV>(
            ee_type,
            resources,
            address,
            storage,
            preimages_cache,
            oracle,
            false,
            false,
        )?;

        resources.charge(&R::from_native(R::Native::from_computational(
            WARM_ACCOUNT_CACHE_WRITE_EXTRA_NATIVE_COST,
        )))?;

        let nonce = account_data.current().value().nonce;
        if let Some(new_nonce) = nonce.checked_add(increment_by) {
            account_data.update(|cache_record| {
                cache_record.update(|x, _| {
                    x.nonce = new_nonce;
                    Ok(())
                })
            })?;
        } else {
            return Err(UpdateQueryError::NumericBoundsError);
        }

        Ok(nonce)
    }

    pub fn update_nominal_token_value<const PROOF_ENV: bool>(
        &mut self,
        ee_type: ExecutionEnvironmentType,
        resources: &mut R,
        address: &B160,
        update_fn: impl FnOnce(&U256) -> Result<U256, UpdateQueryError>,
        storage: &mut NewStorageWithAccountPropertiesUnderHash<A, SC, SCC, R, P>,
        preimages_cache: &mut BytecodeAndAccountDataPreimagesStorage<R, A>,
        oracle: &mut impl IOOracle,
    ) -> Result<U256, UpdateQueryError> {
        self.update_nominal_token_value_inner::<PROOF_ENV>(
            ee_type,
            resources,
            address,
            update_fn,
            storage,
            preimages_cache,
            oracle,
            false,
        )
    }

    pub fn transfer_nominal_token_value<const PROOF_ENV: bool>(
        &mut self,
        from_ee: ExecutionEnvironmentType,
        resources: &mut R,
        from: &B160,
        to: &B160,
        amount: &U256,
        storage: &mut NewStorageWithAccountPropertiesUnderHash<A, SC, SCC, R, P>,
        preimages_cache: &mut BytecodeAndAccountDataPreimagesStorage<R, A>,
        oracle: &mut impl IOOracle,
    ) -> Result<(), UpdateQueryError> {
        self.transfer_nominal_token_value_inner::<PROOF_ENV>(
            from_ee,
            resources,
            from,
            to,
            amount,
            storage,
            preimages_cache,
            oracle,
            false,
        )
    }

    pub fn deploy_code<const PROOF_ENV: bool>(
        &mut self,
        from_ee: ExecutionEnvironmentType,
        resources: &mut R,
        at_address: &B160,
        bytecode: &[u8],
        bytecode_len: u32,
        artifacts_len: u32,
        storage: &mut NewStorageWithAccountPropertiesUnderHash<A, SC, SCC, R, P>,
        preimages_cache: &mut BytecodeAndAccountDataPreimagesStorage<R, A>,
        oracle: &mut impl IOOracle,
    ) -> Result<&'static [u8], SystemError> {
        // Charge for code deposit cost
        match from_ee {
            ExecutionEnvironmentType::NoEE => (),
            ExecutionEnvironmentType::EVM => {
                use evm_interpreter::gas_constants::CODEDEPOSIT;
                let code_deposit_cost = CODEDEPOSIT.saturating_mul(bytecode_len.into());
                let ergs_to_spend = Ergs(code_deposit_cost.saturating_mul(ERGS_PER_GAS));
                resources.charge(&R::from_ergs(ergs_to_spend))?;
            }
            _ => todo!(),
        }

        // we charged for everything, and so all IO below will use infinite ergs
        // We've checked that this account is empty in `prepare_for_deployment`.

        let cur_tx = self.current_tx_number;

        let mut account_data = resources.with_infinite_ergs(|inf_resources| {
            self.materialize_element::<PROOF_ENV>(
                from_ee,
                inf_resources,
                at_address,
                storage,
                preimages_cache,
                oracle,
                false,
                false,
            )
        })?;

        // compute observable and true hashes of bytecode
        let observable_bytecode_hash = match from_ee {
            ExecutionEnvironmentType::EVM => {
                assert_eq!(artifacts_len, 0);
                use crypto::sha3::Keccak256;
                use crypto::MiniDigest;
                let digest = Keccak256::digest(bytecode);
                Bytes32::from_array(digest)
            }
            _ => {
                return Err(InternalError("Unsupported EE").into());
            }
        };

        let bytecode_hash = match from_ee {
            ExecutionEnvironmentType::EVM => {
                assert_eq!(artifacts_len, 0);
                use crypto::blake2s::Blake2s256;
                use crypto::MiniDigest;
                let digest = Blake2s256::digest(bytecode);
                Bytes32::from_array(digest)
            }
            _ => {
                return Err(InternalError("Unsupported EE").into());
            }
        };

        // save bytecode

        // TODO(EVM-1073): compute preimage len using bytecode and artifacts len, and EE type
        let bytecode = preimages_cache.record_preimage::<PROOF_ENV>(
            from_ee,
            &(PreimageRequest {
                hash: bytecode_hash,
                expected_preimage_len_in_bytes: bytecode_len,
                preimage_type: PreimageType::Bytecode,
            }),
            resources,
            bytecode,
        )?;

        resources.charge(&R::from_native(R::Native::from_computational(
            WARM_ACCOUNT_CACHE_WRITE_EXTRA_NATIVE_COST,
        )))?;

        account_data.update(|cache_record| {
            cache_record.update(|v, m| {
                v.observable_bytecode_hash = observable_bytecode_hash;
                v.observable_bytecode_len = bytecode_len;
                v.bytecode_hash = bytecode_hash;
                v.bytecode_len = bytecode_len;
                v.artifacts_len = artifacts_len;
                v.versioning_data.set_as_deployed();
                v.versioning_data.set_ee_version(from_ee as u8);
                v.versioning_data
                    .set_code_version(DEFAULT_CODE_VERSION_BYTE);

<<<<<<< HEAD
                m.deployed_in_tx = cur_tx;
                // This is unlikely to happen, this case shouldn't be reachable by higher level logic
                // but just in case if force deployed contract was redeployed with regular deployment we want to publish it
                m.not_publish_bytecode = false;
=======
                m.deployed_in_tx = Some(cur_tx);
>>>>>>> 953ee44d

                Ok(())
            })
        })?;

        Ok(bytecode)
    }

    pub fn set_bytecode_details<const PROOF_ENV: bool>(
        &mut self,
        resources: &mut R,
        at_address: &B160,
        ee: ExecutionEnvironmentType,
        bytecode_hash: Bytes32,
        bytecode_len: u32,
        artifacts_len: u32,
        observable_bytecode_hash: Bytes32,
        observable_bytecode_len: u32,
        storage: &mut NewStorageWithAccountPropertiesUnderHash<A, SC, SCC, R, P>,
        preimages_cache: &mut BytecodeAndAccountDataPreimagesStorage<R, A>,
        oracle: &mut impl IOOracle,
    ) -> Result<(), SystemError> {
        let cur_tx = self.current_tx_number;

        let mut account_data = resources.with_infinite_ergs(|inf_resources| {
            self.materialize_element::<PROOF_ENV>(
                ExecutionEnvironmentType::NoEE,
                inf_resources,
                at_address,
                storage,
                preimages_cache,
                oracle,
                false,
                false,
            )
        })?;

        resources.charge(&R::from_native(R::Native::from_computational(
            WARM_ACCOUNT_CACHE_WRITE_EXTRA_NATIVE_COST,
        )))?;

        account_data.update(|cache_record| {
            cache_record.update(|v, m| {
                v.observable_bytecode_hash = observable_bytecode_hash;
                v.observable_bytecode_len = observable_bytecode_len;
                v.bytecode_hash = bytecode_hash;
                v.bytecode_len = bytecode_len;
                v.artifacts_len = artifacts_len;
                v.versioning_data.set_as_deployed();
                v.versioning_data.set_ee_version(ee as u8);
                v.versioning_data
                    .set_code_version(DEFAULT_CODE_VERSION_BYTE);

                m.deployed_in_tx = cur_tx;
                m.not_publish_bytecode = true;

                Ok(())
            })
        })?;

        Ok(())
    }

    pub fn mark_for_deconstruction<const PROOF_ENV: bool>(
        &mut self,
        from_ee: ExecutionEnvironmentType,
        resources: &mut R,
        at_address: &B160,
        nominal_token_beneficiary: &B160,
        storage: &mut NewStorageWithAccountPropertiesUnderHash<A, SC, SCC, R, P>,
        preimages_cache: &mut BytecodeAndAccountDataPreimagesStorage<R, A>,
        oracle: &mut impl IOOracle,
        in_constructor: bool,
    ) -> Result<(), SystemError> {
        let cur_tx = self.current_tx_number;
        let mut account_data = self.materialize_element::<PROOF_ENV>(
            from_ee,
            resources,
            at_address,
            storage,
            preimages_cache,
            oracle,
            true,
            false,
        )?;
        resources.charge(&R::from_native(R::Native::from_computational(
            WARM_ACCOUNT_CACHE_WRITE_EXTRA_NATIVE_COST,
        )))?;

        let same_address = at_address == nominal_token_beneficiary;
        let transfer_amount = account_data.current().value().balance;

        // We consider two cases: either deconstruction happens within the same
        // tx as the address was deployed or it happens in constructor code.
        // Note that the contract is only deployed after finalization of
        // constructor, so in the second case `deployed_in_tx` won't be set
        // yet.
        let should_be_deconstructed =
            account_data.current().metadata().deployed_in_tx == Some(cur_tx) || in_constructor;

        if should_be_deconstructed {
            account_data.update::<_, SystemError>(|cache_record| {
                cache_record.deconstruct();
                Ok(())
            })?
        }

        // First do the token transfer
        // We do the transfer first to charge for cold access.
        if !same_address {
            self.transfer_nominal_token_value_inner::<PROOF_ENV>(
                from_ee,
                resources,
                at_address,
                nominal_token_beneficiary,
                &transfer_amount,
                storage,
                preimages_cache,
                oracle,
                true,
            )
            .map_err(|e| match e {
                UpdateQueryError::NumericBoundsError => {
                    InternalError("Impossible, not enough balance in deconstruction").into()
                }
                UpdateQueryError::System(e) => e,
            })?
        } else if should_be_deconstructed {
            account_data.update(|cache_record| {
                cache_record.update(|v, _| {
                    v.balance = U256::ZERO;
                    Ok(())
                })
            })?;
        }

        // Charge extra gas if positive value to new account
        if !transfer_amount.is_zero() {
            match from_ee {
                ExecutionEnvironmentType::NoEE => (),
                ExecutionEnvironmentType::EVM => {
                    let entry = match self.cache.get(nominal_token_beneficiary.into()) {
                        Some(entry) => Ok(entry),
                        None => Err(InternalError("Account assumed warm but not in cache")),
                    }?;
                    let beneficiary_properties = entry.current().value();

                    let beneficiary_is_empty = beneficiary_properties.nonce == 0
                        && beneficiary_properties.bytecode_len == 0
                        // We need to check with the transferred amount,
                        // this means it was 0 before the transfer.
                        && beneficiary_properties.balance == transfer_amount;
                    if beneficiary_is_empty {
                        use evm_interpreter::gas_constants::NEWACCOUNT;
                        let ergs_to_spend = Ergs(NEWACCOUNT * ERGS_PER_GAS);
                        resources.charge(&R::from_ergs(ergs_to_spend))?;
                    }
                }
                _ => return Err(InternalError("Unsupported EE").into()),
            }
        }

        Ok(())
    }

    pub fn finish_tx(
        &mut self,
        storage: &mut NewStorageWithAccountPropertiesUnderHash<A, SC, SCC, R, P>,
    ) -> Result<(), InternalError> {
        // Actually deconstructing accounts
        self.cache
            .apply_to_last_record_of_pending_changes(|key, head_history_record| {
                if head_history_record.value.appearance() == Appearance::Deconstructed {
                    head_history_record.value.update(|x, _| {
                        *x = AccountProperties::TRIVIAL_VALUE;
                        Ok(())
                    })?;
                    storage
                        .0
                        .clear_state_impl(key)
                        .expect("must clear state for code deconstruction in same TX");
                }
                Ok(())
            })?;

        Ok(())
    }
}<|MERGE_RESOLUTION|>--- conflicted
+++ resolved
@@ -729,14 +729,10 @@
                 v.versioning_data
                     .set_code_version(DEFAULT_CODE_VERSION_BYTE);
 
-<<<<<<< HEAD
-                m.deployed_in_tx = cur_tx;
+                m.deployed_in_tx = Some(cur_tx);
                 // This is unlikely to happen, this case shouldn't be reachable by higher level logic
                 // but just in case if force deployed contract was redeployed with regular deployment we want to publish it
                 m.not_publish_bytecode = false;
-=======
-                m.deployed_in_tx = Some(cur_tx);
->>>>>>> 953ee44d
 
                 Ok(())
             })
@@ -790,7 +786,7 @@
                 v.versioning_data
                     .set_code_version(DEFAULT_CODE_VERSION_BYTE);
 
-                m.deployed_in_tx = cur_tx;
+                m.deployed_in_tx = Some(cur_tx);
                 m.not_publish_bytecode = true;
 
                 Ok(())
