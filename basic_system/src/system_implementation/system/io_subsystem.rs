//! Implementation of the IO subsystem.
use super::*;
use crate::system_functions::keccak256::keccak256_native_cost;
use crate::system_functions::keccak256::Keccak256Impl;
use cost_constants::EVENT_DATA_PER_BYTE_COST;
use cost_constants::EVENT_STORAGE_BASE_NATIVE_COST;
use cost_constants::EVENT_TOPIC_NATIVE_COST;
use cost_constants::WARM_TSTORAGE_READ_NATIVE_COST;
use cost_constants::WARM_TSTORAGE_WRITE_NATIVE_COST;
use crypto::blake2s::Blake2s256;
use crypto::MiniDigest;
use errors::SystemFunctionError;
use evm_interpreter::gas_constants::LOG;
use evm_interpreter::gas_constants::LOGDATA;
use evm_interpreter::gas_constants::LOGTOPIC;
use evm_interpreter::gas_constants::TLOAD;
use evm_interpreter::gas_constants::TSTORE;
use storage_models::common_structs::generic_transient_storage::GenericTransientStorage;
use storage_models::common_structs::snapshottable_io::SnapshottableIo;
use storage_models::common_structs::StorageModel;
use zk_ee::common_structs::BasicIOImplementerFSM;
use zk_ee::common_structs::L2_TO_L1_LOG_SERIALIZE_SIZE;
use zk_ee::system::metadata::BlockMetadataFromOracle;
use zk_ee::{
    common_structs::{EventsStorage, LogsStorage},
    kv_markers::UsizeDeserializable,
    memory::ArrayBuilder,
    system::{
        errors::{SystemError, UpdateQueryError},
        AccountData, AccountDataRequest, EthereumLikeIOSubsystem, IOResultKeeper, IOSubsystem,
        IOSubsystemExt, Maybe,
    },
    system_io_oracle::InitializeIOImplementerIterator,
    types_config::{EthereumIOTypesConfig, SystemIOTypesConfig},
    utils::UsizeAlignedByteBox,
};

pub struct FullIO<
    A: Allocator + Clone + Default,
    R: Resources,
    P: StorageAccessPolicy<R, Bytes32>,
    SC: StackCtor<SCC>,
    SCC: const StackCtorConst,
    O: IOOracle,
    const PROOF_ENV: bool,
> where
    ExtraCheck<SCC, A>:,
{
    pub(crate) storage: FlatTreeWithAccountsUnderHashesStorageModel<A, R, P, SC, SCC, PROOF_ENV>,
    pub(crate) transient_storage: GenericTransientStorage<WarmStorageKey, Bytes32, SC, SCC, A>,
    pub(crate) logs_storage: LogsStorage<SC, SCC, A>,
    pub(crate) events_storage: EventsStorage<MAX_EVENT_TOPICS, SC, SCC, A>,
    pub(crate) allocator: A,
    pub(crate) oracle: O,
    pub(crate) tx_number: u32,
}

pub struct FullIOStateSnapshot {
    io: FlatTreeWithAccountsUnderHashesStorageModelStateSnapshot,
    transient: CacheSnapshotId,
    messages: usize,
    events: usize,
}

impl<
        A: Allocator + Clone + Default,
        R: Resources,
        P: StorageAccessPolicy<R, Bytes32>,
        SC: StackCtor<SCC>,
        SCC: const StackCtorConst,
        O: IOOracle,
        const PROOF_ENV: bool,
    > IOSubsystem for FullIO<A, R, P, SC, SCC, O, PROOF_ENV>
where
    ExtraCheck<SCC, A>:,
{
    type IOTypes = EthereumIOTypesConfig;
    type Resources = R;
    type StateSnapshot = FullIOStateSnapshot;

    fn storage_read<const TRANSIENT: bool>(
        &mut self,
        ee_type: ExecutionEnvironmentType,
        resources: &mut Self::Resources,
        address: &<Self::IOTypes as SystemIOTypesConfig>::Address,
        key: &<Self::IOTypes as SystemIOTypesConfig>::StorageKey,
    ) -> Result<<Self::IOTypes as SystemIOTypesConfig>::StorageValue, SystemError> {
        if TRANSIENT {
            let ergs = match ee_type {
                ExecutionEnvironmentType::EVM => Ergs(TLOAD * ERGS_PER_GAS),
                _ => return Err(InternalError("Unsupported EE").into()),
            };
            let native = R::Native::from_computational(WARM_TSTORAGE_READ_NATIVE_COST);
            resources.charge(&R::from_ergs_and_native(ergs, native))?;

            let key = WarmStorageKey {
                address: *address,
                key: *key,
            };

            let mut result = Bytes32::ZERO;
            self.transient_storage.apply_read(&key, &mut result)?;

            Ok(result)
        } else {
            self.storage
                .storage_read(ee_type, resources, address, key, &mut self.oracle)
        }
    }

    fn storage_write<const TRANSIENT: bool>(
        &mut self,
        ee_type: ExecutionEnvironmentType,
        resources: &mut Self::Resources,
        address: &<Self::IOTypes as SystemIOTypesConfig>::Address,
        key: &<Self::IOTypes as SystemIOTypesConfig>::StorageKey,
        value_to_write: &<Self::IOTypes as SystemIOTypesConfig>::StorageValue,
    ) -> Result<(), SystemError> {
        if TRANSIENT {
            let ergs = match ee_type {
                ExecutionEnvironmentType::EVM => Ergs(TSTORE * ERGS_PER_GAS),
                _ => return Err(InternalError("Unsupported EE").into()),
            };
            let native = R::Native::from_computational(WARM_TSTORAGE_WRITE_NATIVE_COST);
            resources.charge(&R::from_ergs_and_native(ergs, native))?;

            let key = WarmStorageKey {
                address: *address,
                key: *key,
            };
            self.transient_storage.apply_write(&key, value_to_write)?;

            Ok(())
        } else {
            let _ = self.storage.storage_write(
                ee_type,
                resources,
                address,
                key,
                value_to_write,
                &mut self.oracle,
            )?;
            Ok(())
        }
    }

    fn emit_event(
        &mut self,
        ee_type: ExecutionEnvironmentType,
        resources: &mut Self::Resources,
        address: &<Self::IOTypes as SystemIOTypesConfig>::Address,
        topics: &arrayvec::ArrayVec<
            <Self::IOTypes as SystemIOTypesConfig>::EventKey,
            MAX_EVENT_TOPICS,
        >,
        data: &[u8],
    ) -> Result<(), SystemError> {
        // Charge resources
        let ergs = match ee_type {
            ExecutionEnvironmentType::EVM => {
                let static_cost = LOG;
                let topic_cost = LOGTOPIC * (topics.len() as u64);
                let len_cost = (data.len() as u64) * LOGDATA;
                let cost = static_cost + topic_cost + len_cost;
                let ergs = cost
                    .checked_mul(ERGS_PER_GAS)
                    .ok_or(SystemError::OutOfErgs)?;
                Ergs(ergs)
            }
            _ => return Err(InternalError("Unsupported EE").into()),
        };
        let native = R::Native::from_computational(
            EVENT_STORAGE_BASE_NATIVE_COST
                + EVENT_TOPIC_NATIVE_COST * (topics.len() as u64)
                + EVENT_DATA_PER_BYTE_COST * (data.len() as u64),
        );
        resources.charge(&R::from_ergs_and_native(ergs, native))?;

        let data = UsizeAlignedByteBox::from_slice_in(data, self.allocator.clone());
        self.events_storage
            .push_event(self.tx_number, address, topics, data)
    }

    fn emit_l1_message(
        &mut self,
        _ee_type: ExecutionEnvironmentType,
        resources: &mut Self::Resources,
        address: &<Self::IOTypes as SystemIOTypesConfig>::Address,
        data: &[u8],
    ) -> Result<Bytes32, SystemError> {
        // TODO(EVM-1077): consider adding COMPUTATIONAL_PRICE_FOR_PUBDATA as in Era

        // We need to charge cost of hashing:
        // - keccak256_native_cost(L2_TO_L1_LOG_SERIALIZE_SIZE) and
        //   keccak256_native_cost(64) when reconstructing L2ToL1Log
        // - keccak256_native_cost(64) + keccak256_native_cost(data.len())
        //   when reconstructing Messages
        // - at most 1 time keccak256_native_cost(64) when building the
        //   Merkle tree (as merkle tree can contain ~2*N nodes, where the
        //   first N nodes are leaves the hash of which is calculated on the
        //   previous step).

        let hashing_native_cost =
            keccak256_native_cost::<Self::Resources>(L2_TO_L1_LOG_SERIALIZE_SIZE).as_u64()
                + 3 * keccak256_native_cost::<Self::Resources>(64).as_u64()
                + keccak256_native_cost::<Self::Resources>(data.len()).as_u64();

        // We also charge some native resource for storing the log
        let native = R::Native::from_computational(
            hashing_native_cost
                + EVENT_STORAGE_BASE_NATIVE_COST
                + EVENT_DATA_PER_BYTE_COST * (data.len() as u64),
        );
        resources.charge(&R::from_native(native))?;

        // TODO(EVM-1078): for Era backward compatibility we may need to add events for l2 to l1 log and l1 message

        let mut data_hash = ArrayBuilder::default();
        Keccak256Impl::execute(&data, &mut data_hash, resources, self.allocator.clone()).map_err(
            |e| match e {
                SystemFunctionError::InvalidInput => unreachable!(),
                SystemFunctionError::System(e) => e,
            },
        )?;
        let data_hash = Bytes32::from_array(data_hash.build());
        let data = UsizeAlignedByteBox::from_slice_in(data, self.allocator.clone());
        self.logs_storage
            .push_message(self.tx_number, address, data, data_hash)?;
        Ok(data_hash)
    }

    fn get_nominal_token_balance(
        &mut self,
        ee_type: ExecutionEnvironmentType,
        resources: &mut Self::Resources,
        address: &<Self::IOTypes as SystemIOTypesConfig>::Address,
    ) -> Result<<Self::IOTypes as SystemIOTypesConfig>::NominalTokenValue, SystemError> {
        self.storage
            .read_account_properties(
                ee_type,
                resources,
                address,
                AccountDataRequest::empty().with_nominal_token_balance(),
                &mut self.oracle,
            )
            .map(|account_data| account_data.nominal_token_balance.0)
    }

    fn get_observable_bytecode(
        &mut self,
        ee_type: ExecutionEnvironmentType,
        resources: &mut Self::Resources,
        address: &<Self::IOTypes as SystemIOTypesConfig>::Address,
    ) -> Result<&'static [u8], SystemError> {
        // TODO(EVM-1079): separate observable and usable better
        self.storage
            .read_account_properties(
                ee_type,
                resources,
                address,
                AccountDataRequest::empty().with_bytecode(),
                &mut self.oracle,
            )
            .map(|account_data| account_data.bytecode.0)
    }

    fn get_observable_bytecode_hash(
        &mut self,
        ee_type: ExecutionEnvironmentType,
        resources: &mut Self::Resources,
        address: &<Self::IOTypes as SystemIOTypesConfig>::Address,
    ) -> Result<<Self::IOTypes as SystemIOTypesConfig>::BytecodeHashValue, SystemError> {
        let AccountData {
            observable_bytecode_hash,
            nominal_token_balance,
            nonce,
            ..
        } = self.storage.read_account_properties(
            ee_type,
            resources,
            address,
            AccountDataRequest::empty()
                .with_observable_bytecode_hash()
                .with_nominal_token_balance()
                .with_nonce(),
            &mut self.oracle,
        )?;
        Ok(
            if observable_bytecode_hash.0.is_zero() && ee_type == ExecutionEnvironmentType::EVM {
                // It is extremely unlikely that a hash is zero, so we can assume
                // that it is an EOA or an empty account

                // Here we know that code is empty, we consider the account to be empty
                // if balance and nonce are 0.
                let empty_acc = nonce.0 == 0 && nominal_token_balance.0.is_zero();

                if empty_acc {
                    Bytes32::ZERO
                } else {
                    // EOA case:
                    Bytes32::from_u256_be(&U256::from_limbs([
                        0x7bfad8045d85a470,
                        0xe500b653ca82273b,
                        0x927e7db2dcc703c0,
                        0xc5d2460186f7233c,
                    ]))
                }
            } else {
                observable_bytecode_hash.0
            },
        )
    }

    fn get_observable_bytecode_size(
        &mut self,
        ee_type: ExecutionEnvironmentType,
        resources: &mut Self::Resources,
        address: &<Self::IOTypes as SystemIOTypesConfig>::Address,
    ) -> Result<u32, SystemError> {
        self.storage
            .read_account_properties(
                ee_type,
                resources,
                address,
                AccountDataRequest::empty().with_observable_bytecode_len(),
                &mut self.oracle,
            )
            .map(|account_data| account_data.observable_bytecode_len.0)
    }

    fn get_selfbalance(
        &mut self,
        ee_type: ExecutionEnvironmentType,
        resources: &mut Self::Resources,
        address: &<Self::IOTypes as SystemIOTypesConfig>::Address,
    ) -> Result<<Self::IOTypes as SystemIOTypesConfig>::NominalTokenValue, SystemError> {
        self.storage.get_selfbalance(ee_type, resources, address)
    }

    fn mark_for_deconstruction(
        &mut self,
        from_ee: ExecutionEnvironmentType,
        resources: &mut Self::Resources,
        at_address: &<Self::IOTypes as SystemIOTypesConfig>::Address,
        nominal_token_beneficiary: &<Self::IOTypes as SystemIOTypesConfig>::Address,
        in_constructor: bool,
    ) -> Result<(), SystemError> {
        self.storage.mark_for_deconstruction(
            from_ee,
            resources,
            at_address,
            nominal_token_beneficiary,
            &mut self.oracle,
            in_constructor,
        )
    }

    fn net_pubdata_used(&self) -> Result<u64, InternalError> {
        Ok(self.storage.pubdata_used_by_tx() as u64
            + self.logs_storage.calculate_pubdata_used_by_tx()? as u64)
    }

    fn start_io_frame(&mut self) -> Result<FullIOStateSnapshot, InternalError> {
        let io = self.storage.start_frame();
        let transient = self.transient_storage.start_frame();
        let messages = self.logs_storage.start_frame();
        let events = self.events_storage.start_frame();

        Ok(FullIOStateSnapshot {
            io,
            transient,
            messages,
            events,
        })
    }

    fn finish_io_frame(
        &mut self,
        rollback_handle: Option<&FullIOStateSnapshot>,
    ) -> Result<(), InternalError> {
        self.storage.finish_frame(rollback_handle.map(|x| &x.io))?;
        self.transient_storage
            .finish_frame(rollback_handle.map(|x| &x.transient))?;
        self.logs_storage
            .finish_frame(rollback_handle.map(|x| x.messages));
        self.events_storage
            .finish_frame(rollback_handle.map(|x| x.events));

        Ok(())
    }
}

pub trait FinishIO {
    type FinalData;

    fn finish(
        self,
        block_metadata: BlockMetadataFromOracle,
        current_block_hash: Bytes32,
        l1_to_l2_txs_hash: Bytes32,
        upgrade_tx_hash: Bytes32,
        result_keeper: &mut impl IOResultKeeper<EthereumIOTypesConfig>,
        logger: impl Logger,
    ) -> Self::FinalData;
}

impl<
        A: Allocator + Clone + Default,
        R: Resources,
        P: StorageAccessPolicy<R, Bytes32> + Default,
        SC: StackCtor<SCC>,
        SCC: const StackCtorConst,
        O: IOOracle,
    > FinishIO for FullIO<A, R, P, SC, SCC, O, false>
where
    ExtraCheck<SCC, A>:,
{
    type FinalData = O;
    fn finish(
        mut self,
        _block_metadata: BlockMetadataFromOracle,
        current_block_hash: Bytes32,
        _l1_to_l2_txs_hash: Bytes32,
        _upgrade_tx_hash: Bytes32,
        result_keeper: &mut impl IOResultKeeper<EthereumIOTypesConfig>,
        mut logger: impl Logger,
    ) -> Self::FinalData {
        result_keeper.pubdata(current_block_hash.as_u8_ref());
        // dump pubdata and state diffs
        self.storage
            .finish(
                &mut self.oracle,
                // no storage commitment
                None,
                // we don't need to append pubdata to the hash
                &mut NopHasher,
                result_keeper,
                &mut logger,
            )
            .expect("Failed to finish storage");
        self.logs_storage
            .apply_pubdata(&mut NopHasher, result_keeper);
        result_keeper.logs(self.logs_storage.messages_ref_iter());
        result_keeper.events(self.events_storage.events_ref_iter());

        self.oracle
    }
}

// In practice we will not use single block batches
// This functionality is here only for the tests
#[cfg(not(feature = "wrap-in-batch"))]
impl<
        A: Allocator + Clone + Default,
        R: Resources,
        P: StorageAccessPolicy<R, Bytes32> + Default,
        SC: StackCtor<SCC>,
        SCC: const StackCtorConst,
        O: IOOracle,
    > FinishIO for FullIO<A, R, P, SC, SCC, O, true>
where
    ExtraCheck<SCC, A>:,
{
    type FinalData = (O, Bytes32);
    fn finish(
        mut self,
        block_metadata: BlockMetadataFromOracle,
        current_block_hash: Bytes32,
        l1_to_l2_txs_hash: Bytes32,
        upgrade_tx_hash: Bytes32,
        result_keeper: &mut impl IOResultKeeper<EthereumIOTypesConfig>,
        mut logger: impl Logger,
    ) -> Self::FinalData {
        let mut state_commitment = {
            let mut initialization_iterator = self
                .oracle
                .create_oracle_access_iterator::<InitializeIOImplementerIterator>(())
                .unwrap();
            // TODO (EVM-989): read only state commitment
            let fsm_state =
                <BasicIOImplementerFSM::<FlatStorageCommitment<TREE_HEIGHT>> as UsizeDeserializable>::from_iter(&mut initialization_iterator).unwrap();
            assert_eq!(initialization_iterator.len(), 0);
            fsm_state.state_root_view
        };

        let mut blocks_hasher = Blake2s256::new();
        for block_hash in block_metadata.block_hashes.0.iter() {
            blocks_hasher.update(&block_hash.to_be_bytes::<32>());
        }

        // chain state before
        let chain_state_commitment_before = ChainStateCommitment {
            state_root: state_commitment.root,
            next_free_slot: state_commitment.next_free_slot,
            block_number: block_metadata.block_number - 1,
            last_256_block_hashes_blake: blocks_hasher.finalize().into(),
            // TODO(EVM-1080): we should set and validate that current block timestamp >= previous
            last_block_timestamp: 0,
        };

        // finishing IO, applying changes
        let mut pubdata_hasher = Blake2s256::new();
        pubdata_hasher.update(current_block_hash.as_u8_ref());
        let mut l2_to_l1_logs_hasher = Blake2s256::new();

        self.storage
            .finish(
                &mut self.oracle,
                Some(&mut state_commitment),
                &mut pubdata_hasher,
                result_keeper,
                &mut logger,
            )
            .expect("Failed to finish storage");
        self.logs_storage
            .apply_l2_to_l1_logs_hashes_to_hasher(&mut l2_to_l1_logs_hasher);
        self.logs_storage
            .apply_pubdata(&mut pubdata_hasher, result_keeper);
        result_keeper.logs(self.logs_storage.messages_ref_iter());
        result_keeper.events(self.events_storage.events_ref_iter());

        let pubdata_hash = pubdata_hasher.finalize();
        let l2_to_l1_logs_hashes_hash = l2_to_l1_logs_hasher.finalize();

        blocks_hasher = Blake2s256::new();
        for block_hash in block_metadata.block_hashes.0.iter().skip(1) {
            blocks_hasher.update(&block_hash.to_be_bytes::<32>());
        }
        blocks_hasher.update(current_block_hash.as_u8_ref());

        // chain state after
        let chain_state_commitment_after = ChainStateCommitment {
            state_root: state_commitment.root,
            next_free_slot: state_commitment.next_free_slot,
            block_number: block_metadata.block_number,
            last_256_block_hashes_blake: blocks_hasher.finalize().into(),
            // TODO(EVM-1080): we should set and validate that current block timestamp >= previous
            last_block_timestamp: 0,
        };

        // other outputs to be opened on the settlement layer/aggregation program
        let block_output = BlocksOutput {
            chain_id: U256::try_from(block_metadata.chain_id).unwrap(),
            first_block_timestamp: block_metadata.timestamp,
            last_block_timestamp: block_metadata.timestamp,
            pubdata_hash: pubdata_hash.into(),
            priority_ops_hashes_hash: l1_to_l2_txs_hash,
            l2_to_l1_logs_hashes_hash: l2_to_l1_logs_hashes_hash.into(),
            upgrade_tx_hash,
        };

        let public_input = BlocksPublicInput {
            state_before: chain_state_commitment_before.hash().into(),
            state_after: chain_state_commitment_after.hash().into(),
            blocks_output: block_output.hash().into(),
        };

        (self.oracle, public_input.hash().into())
    }
}

#[cfg(feature = "wrap-in-batch")]
impl<
        A: Allocator + Clone + Default,
        R: Resources,
        P: StorageAccessPolicy<R, Bytes32> + Default,
        SC: StackCtor<SCC>,
        SCC: const StackCtorConst,
        O: IOOracle,
    > FinishIO for FullIO<A, R, P, SC, SCC, O, true>
where
    ExtraCheck<SCC, A>:,
{
    type FinalData = (O, Bytes32);
    fn finish(
        mut self,
        block_metadata: BlockMetadataFromOracle,
        current_block_hash: Bytes32,
        _l1_to_l2_txs_hash: Bytes32,
        upgrade_tx_hash: Bytes32,
        result_keeper: &mut impl IOResultKeeper<EthereumIOTypesConfig>,
        mut logger: impl Logger,
    ) -> Self::FinalData {
        let mut state_commitment = {
            let mut initialization_iterator = self
                .oracle
                .create_oracle_access_iterator::<InitializeIOImplementerIterator>(())
                .unwrap();
            // TODO (EVM-989): read only state commitment
            let fsm_state =
                <BasicIOImplementerFSM::<FlatStorageCommitment<TREE_HEIGHT>> as UsizeDeserializable>::from_iter(&mut initialization_iterator).unwrap();
            assert_eq!(initialization_iterator.len(), 0);
            fsm_state.state_root_view
        };

        // chain state before
        // currently we generate simplified commitment(only to state) for tests.
        let _ = logger.write_fmt(format_args!(
            "PI calculation: state commitment before {:?}\n",
            state_commitment
        ));
        let mut chain_state_hasher = Blake2s256::new();
        chain_state_hasher.update(state_commitment.root.as_u8_ref());
        chain_state_hasher.update(state_commitment.next_free_slot.to_be_bytes());
        let chain_state_commitment_before = chain_state_hasher.finalize();

        // finishing IO, applying changes
        let mut pubdata_hasher = crypto::sha3::Keccak256::new();
        pubdata_hasher.update(current_block_hash.as_u8_ref());

        self.storage
            .finish(
                &mut self.oracle,
                Some(&mut state_commitment),
                &mut pubdata_hasher,
                result_keeper,
                &mut logger,
            )
            .expect("Failed to finish storage");

        self.logs_storage
            .apply_pubdata(&mut pubdata_hasher, result_keeper);
        result_keeper.logs(self.logs_storage.messages_ref_iter());
        result_keeper.events(self.events_storage.events_ref_iter());
        let mut full_root_hasher = crypto::sha3::Keccak256::new();
        full_root_hasher.update(self.logs_storage.tree_root().as_u8_ref());
        full_root_hasher.update([0u8; 32]); // aggregated root 0 for now
        let full_l2_to_l1_logs_root = full_root_hasher.finalize();
        let l1_txs_commitment = self.logs_storage.l1_txs_commitment();

        let pubdata_hash = pubdata_hasher.finalize();

        // chain state after
        // currently we generate simplified commitment(only to state) for tests.
        let _ = logger.write_fmt(format_args!(
            "PI calculation: state commitment after {:?}\n",
            state_commitment
        ));
        let mut chain_state_hasher = Blake2s256::new();
        chain_state_hasher.update(state_commitment.root.as_u8_ref());
        chain_state_hasher.update(state_commitment.next_free_slot.to_be_bytes());
        let chain_state_commitment_after = chain_state_hasher.finalize();

        let mut da_commitment_hasher = crypto::sha3::Keccak256::new();
        da_commitment_hasher.update([0u8; 32]); // we don't have to validate state diffs hash
        da_commitment_hasher.update(pubdata_hash); // full pubdata keccak
        da_commitment_hasher.update([1u8]); // with calldata we should provide 1 blob
        da_commitment_hasher.update([0u8; 32]); // its hash will be ignored on the settlement layer
        let da_commitment = da_commitment_hasher.finalize();
        let batch_output = public_input::BatchOutput {
            chain_id: U256::try_from(block_metadata.chain_id).unwrap(),
            first_block_timestamp: block_metadata.timestamp,
            last_block_timestamp: block_metadata.timestamp,
            used_l2_da_validator_address: ruint::aliases::B160::ZERO,
            pubdata_commitment: da_commitment.into(),
            number_of_layer_1_txs: U256::try_from(l1_txs_commitment.0).unwrap(),
            priority_operations_hash: l1_txs_commitment.1,
            l2_logs_tree_root: full_l2_to_l1_logs_root.into(),
            upgrade_tx_hash,
        };
        let _ = logger.write_fmt(format_args!(
            "PI calculation: batch output {:?}\n",
            batch_output,
        ));

        let public_input = public_input::BatchPublicInput {
            state_before: chain_state_commitment_before.into(),
            state_after: chain_state_commitment_after.into(),
            batch_output: batch_output.hash().into(),
        };
        let _ = logger.write_fmt(format_args!(
            "PI calculation: final batch public input {:?}\n",
            public_input,
        ));
        let public_input_hash = public_input.hash().into();
        let _ = logger.write_fmt(format_args!(
            "PI calculation: final batch public input hash {:?}\n",
            public_input_hash,
        ));

        (self.oracle, public_input_hash)
    }
}

impl<
        A: Allocator + Clone + Default,
        R: Resources,
        P: StorageAccessPolicy<R, Bytes32> + Default,
        SC: StackCtor<SCC>,
        SCC: const StackCtorConst,
        O: IOOracle,
        const PROOF_ENV: bool,
    > IOSubsystemExt for FullIO<A, R, P, SC, SCC, O, PROOF_ENV>
where
    ExtraCheck<SCC, A>:,
    Self: FinishIO,
{
    type IOOracle = O;
    type FinalData = <Self as FinishIO>::FinalData;

    fn init_from_oracle(oracle: Self::IOOracle) -> Result<Self, InternalError> {
        let allocator = A::default();

        let storage =
            FlatTreeWithAccountsUnderHashesStorageModel::construct(P::default(), allocator.clone());

        let transient_storage =
            GenericTransientStorage::<WarmStorageKey, Bytes32, SC, SCC, A>::new_from_parts(
                allocator.clone(),
            );
        let logs_storage = LogsStorage::<SC, SCC, A>::new_from_parts(allocator.clone());
        let events_storage =
            EventsStorage::<MAX_EVENT_TOPICS, SC, SCC, A>::new_from_parts(allocator.clone());

        let new = Self {
            storage,
            transient_storage,
            events_storage,
            logs_storage,
            allocator,
            oracle,
            tx_number: 0u32,
        };

        Ok(new)
    }

    fn oracle(&mut self) -> &mut Self::IOOracle {
        &mut self.oracle
    }

    fn begin_next_tx(&mut self) {
        self.storage.begin_new_tx();
        self.transient_storage.begin_new_tx();
        self.logs_storage.begin_new_tx();
        self.events_storage.begin_new_tx();
    }

    fn finish_tx(&mut self) -> Result<(), InternalError> {
<<<<<<< HEAD
        self.tx_number += 1;
        self.storage.finish_tx()
=======
        self.storage.finish_tx()?;
        self.tx_number += 1;
        Ok(())
>>>>>>> a2895b8f
    }

    fn storage_touch(
        &mut self,
        ee_type: ExecutionEnvironmentType,
        resources: &mut Self::Resources,
        address: &<Self::IOTypes as SystemIOTypesConfig>::Address,
        key: &<Self::IOTypes as SystemIOTypesConfig>::StorageKey,
        is_access_list: bool,
    ) -> Result<(), SystemError> {
        self.storage.storage_touch(
            ee_type,
            resources,
            address,
            key,
            &mut self.oracle,
            is_access_list,
        )
    }

    fn read_nonce(
        &mut self,
        ee_type: ExecutionEnvironmentType,
        resources: &mut Self::Resources,
        address: &<Self::IOTypes as SystemIOTypesConfig>::Address,
    ) -> Result<u64, SystemError> {
        self.storage
            .read_account_properties(
                ee_type,
                resources,
                address,
                AccountDataRequest::empty().with_nonce(),
                &mut self.oracle,
            )
            .map(|account_data| account_data.nonce.0)
    }

    fn increment_nonce(
        &mut self,
        ee_type: ExecutionEnvironmentType,
        resources: &mut Self::Resources,
        address: &<Self::IOTypes as SystemIOTypesConfig>::Address,
        increment_by: u64,
    ) -> Result<u64, UpdateQueryError> {
        self.storage
            .increment_nonce(ee_type, resources, address, increment_by, &mut self.oracle)
    }

    fn touch_account(
        &mut self,
        ee_type: ExecutionEnvironmentType,
        resources: &mut Self::Resources,
        address: &<Self::IOTypes as SystemIOTypesConfig>::Address,
        is_access_list: bool,
    ) -> Result<(), SystemError> {
        self.storage.touch_account(
            ee_type,
            resources,
            address,
            &mut self.oracle,
            is_access_list,
        )
    }

    fn read_account_properties<
        EEVersion: Maybe<u8>,
        ObservableBytecodeHash: Maybe<<Self::IOTypes as SystemIOTypesConfig>::BytecodeHashValue>,
        ObservableBytecodeLen: Maybe<u32>,
        Nonce: Maybe<u64>,
        BytecodeHash: Maybe<<Self::IOTypes as SystemIOTypesConfig>::BytecodeHashValue>,
        BytecodeLen: Maybe<u32>,
        ArtifactsLen: Maybe<u32>,
        NominalTokenBalance: Maybe<<Self::IOTypes as SystemIOTypesConfig>::NominalTokenValue>,
        Bytecode: Maybe<&'static [u8]>,
    >(
        &mut self,
        ee_type: ExecutionEnvironmentType,
        resources: &mut Self::Resources,
        address: &<Self::IOTypes as SystemIOTypesConfig>::Address,
        request: AccountDataRequest<
            AccountData<
                EEVersion,
                ObservableBytecodeHash,
                ObservableBytecodeLen,
                Nonce,
                BytecodeHash,
                BytecodeLen,
                ArtifactsLen,
                NominalTokenBalance,
                Bytecode,
            >,
        >,
    ) -> Result<
        AccountData<
            EEVersion,
            ObservableBytecodeHash,
            ObservableBytecodeLen,
            Nonce,
            BytecodeHash,
            BytecodeLen,
            ArtifactsLen,
            NominalTokenBalance,
            Bytecode,
        >,
        SystemError,
    > {
        self.storage
            .read_account_properties(ee_type, resources, address, request, &mut self.oracle)
    }

    fn transfer_nominal_token_value(
        &mut self,
        ee_type: ExecutionEnvironmentType,
        resources: &mut Self::Resources,
        from: &<Self::IOTypes as SystemIOTypesConfig>::Address,
        to: &<Self::IOTypes as SystemIOTypesConfig>::Address,
        amount: &<Self::IOTypes as SystemIOTypesConfig>::NominalTokenValue,
    ) -> Result<(), UpdateQueryError> {
        self.storage.transfer_nominal_token_value(
            ee_type,
            resources,
            from,
            to,
            amount,
            &mut self.oracle,
        )
    }

    fn deploy_code(
        &mut self,
        from_ee: ExecutionEnvironmentType,
        resources: &mut Self::Resources,
        at_address: &<Self::IOTypes as SystemIOTypesConfig>::Address,
        bytecode: &[u8],
        bytecode_len: u32,
        artifacts_len: u32,
    ) -> Result<&'static [u8], SystemError> {
        self.storage.deploy_code(
            from_ee,
            resources,
            at_address,
            bytecode,
            bytecode_len,
            artifacts_len,
            &mut self.oracle,
        )
    }

    fn set_bytecode_details(
        &mut self,
        resources: &mut Self::Resources,
        at_address: &<Self::IOTypes as SystemIOTypesConfig>::Address,
        ee: ExecutionEnvironmentType,
        bytecode_hash: Bytes32,
        bytecode_len: u32,
        artifacts_len: u32,
        observable_bytecode_hash: Bytes32,
        observable_bytecode_len: u32,
    ) -> Result<(), SystemError> {
        self.storage.set_bytecode_details(
            resources,
            at_address,
            ee,
            bytecode_hash,
            bytecode_len,
            artifacts_len,
            observable_bytecode_hash,
            observable_bytecode_len,
            &mut self.oracle,
        )
    }

    fn finish(
        self,
        block_metadata: BlockMetadataFromOracle,
        current_block_hash: Bytes32,
        l1_to_l2_txs_hash: Bytes32,
        upgrade_tx_hash: Bytes32,
        result_keeper: &mut impl IOResultKeeper<EthereumIOTypesConfig>,
        logger: impl Logger,
    ) -> Self::FinalData {
        FinishIO::finish(
            self,
            block_metadata,
            current_block_hash,
            l1_to_l2_txs_hash,
            upgrade_tx_hash,
            result_keeper,
            logger,
        )
    }

    fn emit_l1_l2_tx_log(
        &mut self,
        _ee_type: ExecutionEnvironmentType,
        _resources: &mut Self::Resources,
        tx_hash: Bytes32,
        success: bool,
    ) -> Result<(), SystemError> {
        // Resources for it charged as part of intrinsic
        self.logs_storage
            .push_l1_l2_tx_log(self.tx_number, tx_hash, success)
    }

    fn update_account_nominal_token_balance(
        &mut self,
        ee_type: ExecutionEnvironmentType,
        resources: &mut Self::Resources,
        address: &<Self::IOTypes as SystemIOTypesConfig>::Address,
        diff: &ruint::aliases::U256,
        should_subtract: bool,
    ) -> Result<ruint::aliases::U256, UpdateQueryError> {
        let update_fn = move |old_value: &ruint::aliases::U256| {
            let new_value = if should_subtract {
                old_value.checked_sub(*diff)
            } else {
                old_value.checked_add(*diff)
            };
            new_value.ok_or(UpdateQueryError::NumericBoundsError)
        };
        self.storage.update_nominal_token_value(
            ee_type,
            resources,
            address,
            update_fn,
            &mut self.oracle,
        )
    }
}

impl<
        A: Allocator + Clone + Default,
        R: Resources,
        P: StorageAccessPolicy<R, Bytes32>,
        SC: StackCtor<SCC>,
        SCC: const StackCtorConst,
        O: IOOracle,
        const PROOF_ENV: bool,
    > EthereumLikeIOSubsystem for FullIO<A, R, P, SC, SCC, O, PROOF_ENV>
where
    ExtraCheck<SCC, A>:,
{
}<|MERGE_RESOLUTION|>--- conflicted
+++ resolved
@@ -737,14 +737,9 @@
     }
 
     fn finish_tx(&mut self) -> Result<(), InternalError> {
-<<<<<<< HEAD
-        self.tx_number += 1;
-        self.storage.finish_tx()
-=======
         self.storage.finish_tx()?;
         self.tx_number += 1;
         Ok(())
->>>>>>> a2895b8f
     }
 
     fn storage_touch(
