use constants::{CALLDATA_NON_ZERO_BYTE_GAS_COST, CALLDATA_ZERO_BYTE_GAS_COST};
use evm_interpreter::native_resource_constants::COPY_BYTE_NATIVE_COST;
use evm_interpreter::ERGS_PER_GAS;
use zk_ee::system::errors::InternalError;
use zk_ee::system::{Computational, Resources};

use super::*;

pub fn get_resources_for_tx<S: EthereumLikeTypes>(
    gas_limit: u64,
    native_per_pubdata: U256,
    native_per_gas: U256,
    calldata: &[u8],
    intrinsic_gas: usize,
    intrinsic_pubdata: usize,
<<<<<<< HEAD
) -> Result<(S::Resources, S::Resources), TxError> {
=======
    intrinsic_native: usize,
) -> Result<S::Resources, TxError> {
>>>>>>> 53456cbe
    // TODO: operator trusted gas limit?

    // This is the real limit, which we later use to compute native_used.
    // From it, we discount intrinsic pubdata and then take the min
    // with the MAX_NATIVE_COMPUTATIONAL.
    // We do those operations in that order because the pubdata charge
    // isn't computational.
    // We can consider in the future to keep two limits, so that pubdata
    // is not charged from computational resource.
    let native_limit = gas_limit.saturating_mul(u256_to_u64_saturated(&native_per_gas));

    // Charge pubdata overhead
    let intrinsic_pubdata_overhead = u256_to_u64_saturated(&native_per_pubdata)
        .checked_mul(intrinsic_pubdata as u64)
        .ok_or(InternalError("npp*ip"))?;
    let native_limit =
        native_limit
            .checked_sub(intrinsic_pubdata_overhead)
            .ok_or(TxError::Validation(
                errors::InvalidTransaction::AAValidationError(
                    errors::InvalidAA::OutOfNativeResourcesDuringValidation,
                ),
            ))?;

    // EVM tester requires high native limits, so for it we never hold off resources.
    // But for the real world, we bound the available resources.

    let withheld_resources = S::Resources::from_ergs(Ergs(0));

    #[cfg(not(feature = "resources_for_tester"))]
    let (native_limit, withheld_resources) = if native_limit <= MAX_NATIVE_COMPUTATIONAL {
        (native_limit, S::Resources::from_ergs(Ergs(0)))
    } else {
        let withheld =
            <<S as zk_ee::system::SystemTypes>::Resources as Resources>::Native::from_computational(
                native_limit - MAX_NATIVE_COMPUTATIONAL,
            );

        (MAX_NATIVE_COMPUTATIONAL, S::Resources::from_native(withheld))
    };

    // Charge for calldata and intrinsic native
    let (calldata_gas, calldata_native) = cost_for_calldata(calldata)?;

    let native_limit = native_limit
        .checked_sub(calldata_native)
        .and_then(|native| native.checked_sub(intrinsic_native as u64))
        .ok_or(TxError::Validation(
            errors::InvalidTransaction::AAValidationError(
                errors::InvalidAA::OutOfNativeResourcesDuringValidation,
            ),
        ))?;

    let native_limit =
        <<S as zk_ee::system::SystemTypes>::Resources as Resources>::Native::from_computational(
            native_limit,
        );

    // Intrinsic overhead
    let intrinsic_overhead = intrinsic_gas as u64;

    let total_gas_to_charge = (calldata_gas as u64)
        .checked_add(intrinsic_overhead)
        .ok_or(InternalError("tuo+io"))?;

    if total_gas_to_charge > gas_limit {
        Err(TxError::Validation(
            errors::InvalidTransaction::AAValidationError(
                errors::InvalidAA::OutOfGasDuringValidation,
            ),
        ))
    } else {
        let gas_limit_for_tx = gas_limit - total_gas_to_charge;
        let ergs = gas_limit_for_tx
            .checked_mul(ERGS_PER_GAS)
            .ok_or(InternalError("glft*EPF"))?;
        let mut resources = S::Resources::from_ergs_and_native(Ergs(ergs), native_limit);
        resources.set_as_limit();
        Ok((resources, withheld_resources))
    }
}
///
/// Computes the (gas, native) cost for the transaction's calldata.
///
pub fn cost_for_calldata(calldata: &[u8]) -> Result<(usize, u64), InternalError> {
    let zero_bytes = calldata.iter().filter(|byte| **byte == 0).count();
    let non_zero_bytes = calldata.len() - zero_bytes;
    let zero_cost = zero_bytes
        .checked_mul(CALLDATA_ZERO_BYTE_GAS_COST)
        .ok_or(InternalError("zb*CZBGC"))?;
    let non_zero_cost = non_zero_bytes
        .checked_mul(CALLDATA_NON_ZERO_BYTE_GAS_COST)
        .ok_or(InternalError("nzb*CNZBGC"))?;
    let gas_cost = zero_cost
        .checked_add(non_zero_cost)
        .ok_or(InternalError("zc+nzc"))?;
    let native_cost = (calldata.len() as u64)
        .checked_mul(COPY_BYTE_NATIVE_COST)
        .ok_or(InternalError("cl*CBNC"))?;
    Ok((gas_cost, native_cost))
}

///
/// Get current pubdata spent and ergs to be charged for it.
/// If base_pubdata is Some, it's discounted from the current
/// pubdata counter.
///
pub fn get_resources_to_charge_for_pubdata<S: EthereumLikeTypes>(
    system: &mut System<S>,
    native_per_pubdata: U256,
    base_pubdata: Option<u64>,
) -> Result<(u64, S::Resources), InternalError> {
    let current_pubdata_spent = system.net_pubdata_used() - base_pubdata.unwrap_or(0);
    let native_per_pubdata = u256_to_u64_saturated(&native_per_pubdata);
    let native = current_pubdata_spent
        .checked_mul(native_per_pubdata)
        .ok_or(InternalError("cps*epp"))?;
    let native = <S::Resources as zk_ee::system::Resources>::Native::from_computational(native);
    Ok((current_pubdata_spent, S::Resources::from_native(native)))
}

///
/// Checks if the remaining resources are sufficient to pay for the
/// spent pubdata.
/// If base_pubdata is Some, it's discounted from the current
/// pubdata counter.
/// Returns if the check succeeded.
///
pub fn check_enough_resources_for_pubdata<S: EthereumLikeTypes>(
    system: &mut System<S>,
    native_per_pubdata: U256,
    resources: &S::Resources,
    base_pubdata: Option<u64>,
) -> Result<bool, InternalError> {
    let (_, resources_for_pubdata) =
        get_resources_to_charge_for_pubdata(system, native_per_pubdata, base_pubdata)?;
    let _ = system.get_logger().write_fmt(format_args!(
        "Checking gas for pubdata, resources_for_pubdata: {:?}, resources: {:?}\n",
        resources_for_pubdata, resources
    ));
    Ok(resources.has_enough(&resources_for_pubdata))
}<|MERGE_RESOLUTION|>--- conflicted
+++ resolved
@@ -13,12 +13,8 @@
     calldata: &[u8],
     intrinsic_gas: usize,
     intrinsic_pubdata: usize,
-<<<<<<< HEAD
+    intrinsic_native: usize,
 ) -> Result<(S::Resources, S::Resources), TxError> {
-=======
-    intrinsic_native: usize,
-) -> Result<S::Resources, TxError> {
->>>>>>> 53456cbe
     // TODO: operator trusted gas limit?
 
     // This is the real limit, which we later use to compute native_used.
