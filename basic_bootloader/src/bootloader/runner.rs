use crate::bootloader::constants::SPECIAL_ADDRESS_SPACE_BOUND;
use crate::bootloader::supported_ees::SupportedEEVMState;
use crate::bootloader::DEBUG_OUTPUT;
use alloc::boxed::Box;
use core::fmt::Write;
use errors::FatalError;
use evm_interpreter::gas_constants::CALLVALUE;
use evm_interpreter::gas_constants::CALL_STIPEND;
use evm_interpreter::gas_constants::NEWACCOUNT;
use evm_interpreter::ERGS_PER_GAS;
use ruint::aliases::B160;
use ruint::aliases::U256;
use system_hooks::*;
use zk_ee::common_structs::CalleeParameters;
use zk_ee::common_structs::TransferInfo;
use zk_ee::execution_environment_type::ExecutionEnvironmentType;
use zk_ee::memory::slice_vec::SliceVec;
use zk_ee::system::{
    errors::{InternalError, SystemError, UpdateQueryError},
    logger::Logger,
    *,
};

<<<<<<< HEAD
use super::StackFrame;

///
/// Type representing main loop's control flow.
/// The main loop always matches against the [preemption_reason]
/// until the callstack is empty (when we break out of the loop).
/// This type is introduced in order to be able to decouple
/// the looping and control flow from the actual logic to handle
/// the preemption point.
///
enum ControlFlow<S: EthereumLikeTypes> {
    /// Break out of the loop with the passed exit state.
    Break(ExecutionEnvironmentPreemptionPoint<S>),
    /// Just assign the new [preemption_reason].
    Normal(ExecutionEnvironmentPreemptionPoint<S>),
}

///
/// Helper to revert the caller's frame in case of a failure
/// while preparing to execute an external call.
/// If [callstack] is empty, then we're in the entry frame.
///
fn fail_external_call<
    S: EthereumLikeTypes,
    CS: Stack<StackFrame<S, SystemFrameSnapshot<S>>, S::Allocator>,
>(
    callstack: &mut CS,
    system: &mut System<S>,
    finish_callee_frame: bool,
    mut resources_returned: S::Resources,
    callee_handle: Option<&SystemFrameSnapshot<S>>,
) -> Result<ControlFlow<S>, FatalError>
where
    S::IO: IOSubsystemExt,
    S::Memory: MemorySubsystemExt,
{
    resources_returned.exhaust_ergs();
    match callstack.top_mut() {
        None => Ok(ControlFlow::Break(
            ExecutionEnvironmentPreemptionPoint::CompletedExecution(CompletedExecution {
                return_values: ReturnValues::empty(system),
                resources_returned,
                reverted: true,
            }),
        )),
        Some(frame) => {
            if finish_callee_frame {
                system.finish_global_frame(callee_handle)?
            }
            Ok(ControlFlow::Normal(frame.vm.continue_after_external_call(
                system,
                resources_returned,
                CallResult::CallFailedToExecute,
            )?))
        }
    }
}

///
/// Helper to handle a call result, which might need to be passed
/// to the caller's frame.
/// If [callstack] is empty, then we're in the entry frame, so we break
/// out of the main loop with an immediate result.
///
fn halt_or_continue_after_external_call<
    S: EthereumLikeTypes,
    CS: Stack<StackFrame<S, SystemFrameSnapshot<S>>, S::Allocator>,
>(
    callstack: &mut CS,
    system: &mut System<S>,
    returned_resources: S::Resources,
    call_result: CallResult<S>,
) -> Result<ControlFlow<S>, FatalError>
where
    S::Memory: MemorySubsystemExt,
{
    match callstack.top_mut() {
        None => {
            let (return_values, reverted) = match call_result {
                CallResult::Failed { return_values } => (return_values, true),
                CallResult::Successful { return_values } => (return_values, false),
                _ => unreachable!(),
            };
            Ok(ControlFlow::Break(
                ExecutionEnvironmentPreemptionPoint::CompletedExecution(CompletedExecution {
                    return_values,
                    reverted,
                    resources_returned: returned_resources,
                }),
            ))
        }
        Some(frame) => Ok(ControlFlow::Normal(frame.vm.continue_after_external_call(
            system,
            returned_resources,
            call_result,
        )?)),
    }
}

///
/// Helper to handle a deployment result, which might need to be passed
/// to the caller's frame.
/// If [callstack] is empty, then we're in the entry frame, so we break
/// out of the main loop with an immediate result.
///
fn halt_or_continue_after_deployment<
    S: EthereumLikeTypes,
    CS: Stack<StackFrame<S, SystemFrameSnapshot<S>>, S::Allocator>,
>(
    callstack: &mut CS,
    system: &mut System<S>,
    resources_returned: S::Resources,
    deployment_result: DeploymentResult<S>,
) -> Result<ControlFlow<S>, FatalError>
where
    S::Memory: MemorySubsystemExt,
{
    match callstack.top_mut() {
        None => {
            // the final frame isn't finished because the caller will want to look at it
            Ok(ControlFlow::Break(
                ExecutionEnvironmentPreemptionPoint::CompletedDeployment(CompletedDeployment {
                    deployment_result,
                    resources_returned,
                }),
            ))
        }
        Some(frame) => Ok(ControlFlow::Normal(frame.vm.continue_after_deployment(
            system,
            resources_returned,
            deployment_result,
        )?)),
    }
}

///
=======
>>>>>>> fd6cfb00
/// Main execution loop.
/// Expects the caller to start and close the entry frame.
pub fn run_till_completion<S: EthereumLikeTypes>(
    callstack: &mut SliceVec<SupportedEEVMState<S>>,
    system: &mut System<S>,
    hooks: &mut HooksStorage<S, S::Allocator>,
    initial_ee_version: ExecutionEnvironmentType,
    initial_request: ExecutionEnvironmentSpawnRequest<S>,
) -> Result<TransactionEndPoint<S>, FatalError>
where
    S::IO: IOSubsystemExt,
    S::Memory: MemorySubsystemExt,
{
    assert!(callstack.is_empty());

    // NOTE: we do not need to make a new frame as we are in the root already

    let _ = system
        .get_logger()
        .write_fmt(format_args!("Begin execution\n"));

    let mut run = Run {
        system,
        hooks,
        initial_ee_version,
        callstack_height: 0,
    };

    match initial_request {
        ExecutionEnvironmentSpawnRequest::RequestedExternalCall(external_call_request) => {
            let (resources_returned, call_result) =
                run.handle_requested_external_call(None, external_call_request)?;
            let (return_values, reverted) = match call_result {
                CallResult::CallFailedToExecute => (ReturnValues::empty(system), true),
                CallResult::Failed { return_values } => (return_values, true),
                CallResult::Successful { return_values } => (return_values, false),
            };
            Ok(TransactionEndPoint::CompletedExecution(
                CompletedExecution {
                    resources_returned,
                    return_values,
                    reverted,
                },
            ))
        }

        ExecutionEnvironmentSpawnRequest::RequestedDeployment(deployment_parameters) => run
            .handle_requested_deployment(None, deployment_parameters)
            .map(TransactionEndPoint::CompletedDeployment),
    }
}

struct Run<'a, S: EthereumLikeTypes>
where
    S::Memory: MemorySubsystemExt,
{
    system: &'a mut System<S>,
    hooks: &'a mut HooksStorage<S, S::Allocator>,
    initial_ee_version: ExecutionEnvironmentType,
    callstack_height: usize,
}

const SPECIAL_ADDRESS_BOUND: B160 = B160::from_limbs([SPECIAL_ADDRESS_SPACE_BOUND, 0, 0]);

impl<S: EthereumLikeTypes> Run<'_, S>
where
    S::Memory: MemorySubsystemExt,
{
    #[inline(always)]
    fn handle_spawn<'a>(
        &mut self,
        previous_vm: &mut SupportedEEVMState<'a, S>,
        spawn: ExecutionEnvironmentSpawnRequest<S>,
    ) -> Result<ExecutionEnvironmentPreemptionPoint<'a, S>, FatalError>
    where
        S::IO: IOSubsystemExt,
        S::Memory: MemorySubsystemExt,
    {
        self.callstack_height += 1;
        let result = self.handle_spawn_inner(previous_vm, spawn);
        self.callstack_height -= 1;
        result
    }

    #[inline(always)]
    fn handle_spawn_inner<'a>(
        &mut self,
        previous_vm: &mut SupportedEEVMState<'a, S>,
        spawn: ExecutionEnvironmentSpawnRequest<S>,
    ) -> Result<ExecutionEnvironmentPreemptionPoint<'a, S>, FatalError>
    where
        S::IO: IOSubsystemExt,
        S::Memory: MemorySubsystemExt,
    {
        let preemption;
        match spawn {
            ExecutionEnvironmentSpawnRequest::RequestedExternalCall(external_call_request) => {
                let (resources, mut call_result) =
                    self.handle_requested_external_call(Some(previous_vm), external_call_request)?;

                let success = matches!(call_result, CallResult::Successful { .. });

                let _ = self.system.get_logger().write_fmt(format_args!(
                    "Return from external call, success = {}\n",
                    success
                ));

                match &mut call_result {
                    CallResult::Successful { return_values }
                    | CallResult::Failed { return_values } => {
                        let returndata = self
                            .system
                            .memory
                            .copy_into_return_memory(&return_values.returndata)?;
                        let returndata = returndata.take_slice(0..returndata.len());
                        return_values.returndata = returndata;

                        let returndata_iter = return_values.returndata.iter().copied();
                        let _ = self
                            .system
                            .get_logger()
                            .write_fmt(format_args!("Returndata = "));
                        let _ = self.system.get_logger().log_data(returndata_iter);
                    }
                    _ => {}
                }

                preemption = previous_vm.continue_after_external_call(
                    self.system,
                    resources,
                    call_result,
                )?;
            }
            ExecutionEnvironmentSpawnRequest::RequestedDeployment(deployment_parameters) => {
                let CompletedDeployment {
                    resources_returned,
                    mut deployment_result,
                } = self.handle_requested_deployment(Some(previous_vm), deployment_parameters)?;

                if let Some(returndata_region) = deployment_result.returndata() {
                    let returndata_iter = returndata_region.iter().copied();
                    let _ = self
                        .system
                        .get_logger()
                        .write_fmt(format_args!("Returndata = "));
                    let _ = self.system.get_logger().log_data(returndata_iter);
                }

                match &mut deployment_result {
                    DeploymentResult::Successful { return_values, .. }
                    | DeploymentResult::Failed { return_values, .. } => {
                        let returndata = self
                            .system
                            .memory
                            .copy_into_return_memory(&return_values.returndata)?;
                        let returndata = returndata.take_slice(0..returndata.len());
                        return_values.returndata = returndata;
                    }
                }

                preemption = previous_vm.continue_after_deployment(
                    self.system,
                    resources_returned,
                    deployment_result,
                )?;
            }
        }

        Ok(preemption)
    }

    fn handle_requested_external_call(
        &mut self,
        caller_vm: Option<&mut SupportedEEVMState<S>>,
        call_request: ExternalCallRequest<S>,
    ) -> Result<(S::Resources, CallResult<S>), FatalError>
    where
        S::IO: IOSubsystemExt,
        S::Memory: MemorySubsystemExt,
    {
        // TODO: debug implementation for ruint types uses global alloc, which panics in ZKsync OS
        #[cfg(not(target_arch = "riscv32"))]
        {
            let _ = self
                .system
                .get_logger()
                .write_fmt(format_args!("External call to {:?}\n", call_request.callee));

            let _ = self.system.get_logger().write_fmt(format_args!(
                "External call with parameters:\n{:?}\n",
                &call_request,
            ));
        }

        // By default, code execution is disabled for calls in kernel space
        // (< SPECIAL_ADDRESS_BOUND). These calls will either be handled by
        // a system hook or behave like calls to an empty account otherwise.
        //
        // If the [code_in_kernel_space] feature is enabled, only calls to
        // addresses linked to a hook are considered special. Any other call
        // can execute code following the normal flow.
        //
        // NB: if we decide to make the latter behaviour the default, we
        // should refactor the logic to avoid the duplicated lookup into
        // the hook storage.
        #[cfg(not(feature = "code_in_kernel_space"))]
        let is_call_to_special_address =
            call_request.callee.as_uint() < SPECIAL_ADDRESS_BOUND.as_uint();

        #[cfg(feature = "code_in_kernel_space")]
        let is_call_to_special_address = call_request.callee.as_uint()
            < SPECIAL_ADDRESS_BOUND.as_uint()
            && self
                .hooks
                .has_hook_for(call_request.callee.as_limbs()[0] as u16);

        // The call is targeting the "system contract" space.
        if is_call_to_special_address {
            return self
                .handle_requested_external_call_to_special_address_space(caller_vm, call_request);
        }

        let ee_type = match &caller_vm {
            Some(vm) => vm.ee_type(),
            None => self.initial_ee_version,
        };

        // NOTE: on external call request caller doesn't spend resources,
        // but indicates how much he would want to pass at most. Here we can decide the rest

        // we should create next EE and push to callstack
        // only system knows next EE version

        // NOTE: we should move to the frame of the CALLEE now, even though we still use resources of
        // CALLER to perform some reads. If we bail, then we will roll back the frame and all
        // potential writes below, otherwise we will pass what's needed to caller

        // declaring these here rather than returning them reduces stack usage.
        let (mut new_vm, mut preemption, rollback_handle);
        match run_call_preparation(caller_vm, self.system, ee_type, &call_request) {
            Ok(CallPreparationResult::Success {
                next_ee_version,
                bytecode,
                bytecode_len,
                artifacts_len,
                mut actual_resources_to_pass,
                transfer_to_perform,
            }) => {
                // We create a new frame for callee, should include transfer and
                // callee execution
                rollback_handle = self.system.start_global_frame()?;

                if let Some(call_result) = self.external_call_before_vm(
                    &mut actual_resources_to_pass,
                    &call_request,
                    bytecode.len() == 0,
                    &transfer_to_perform,
                    ee_type,
                )? {
                    let failure = !matches!(call_result, CallResult::Successful { .. });
                    self.system
                        .finish_global_frame(failure.then_some(&rollback_handle))?;
                    return Ok((actual_resources_to_pass, call_result));
                }

<<<<<<< HEAD
            Ok(ControlFlow::Normal(
                callstack.top_mut().unwrap().vm.start_executing_frame(
                    system,
=======
                if DEBUG_OUTPUT {
                    let _ = self.system.get_logger().write_fmt(format_args!(
                        "Bytecode len for `callee` = {}\n",
                        bytecode.len(),
                    ));
                    let _ = self
                        .system
                        .get_logger()
                        .write_fmt(format_args!("Bytecode for `callee` = "));
                    let _ = self
                        .system
                        .get_logger()
                        .log_data(bytecode.as_ref().iter().copied());
                }

                // resources are checked and spent, so we continue with actual transition of control flow

                // now grow callstack and prepare initial state
                new_vm = create_ee(next_ee_version, self.system)?;

                preemption = new_vm.start_executing_frame(
                    self.system,
>>>>>>> fd6cfb00
                    ExecutionEnvironmentLaunchParams {
                        external_call: ExternalCallRequest {
                            available_resources: actual_resources_to_pass,
                            ..call_request
                        },
                        environment_parameters: EnvironmentParameters {
                            decommitted_bytecode: bytecode,
                            bytecode_len,
                            scratch_space_len: artifacts_len,
                        },
                    },
                )?;
            }

            Ok(CallPreparationResult::Failure { resources_returned }) => {
                return Ok((resources_returned, CallResult::CallFailedToExecute))
            }
            Err(e) => return Err(e),
        };

        loop {
            match preemption {
                ExecutionEnvironmentPreemptionPoint::Spawn(spawn) => {
                    preemption = self.handle_spawn(&mut new_vm, spawn)?
                }
                ExecutionEnvironmentPreemptionPoint::End(
                    TransactionEndPoint::CompletedExecution(CompletedExecution {
                        resources_returned,
                        return_values,
                        reverted,
                    }),
                ) => {
                    self.system
                        .finish_global_frame(reverted.then_some(&rollback_handle))
                        .map_err(|_| InternalError("must finish execution frame"))?;
                    break Ok((
                        resources_returned,
                        if reverted {
                            CallResult::Failed { return_values }
                        } else {
                            CallResult::Successful { return_values }
                        },
                    ));
                }
                ExecutionEnvironmentPreemptionPoint::End(
                    TransactionEndPoint::CompletedDeployment(_),
                ) => {
                    return Err(FatalError::Internal(InternalError(
                        "returned from external call as if it was a deployment",
                    )))
                }
            }
        }
    }

    #[inline(always)]
    fn external_call_before_vm(
        &mut self,
        actual_resources_to_pass: &mut S::Resources,
        call_request: &ExternalCallRequest<S>,
        is_eoa: bool,
        transfer_to_perform: &Option<TransferInfo>,
        ee_type: ExecutionEnvironmentType,
    ) -> Result<Option<CallResult<S>>, FatalError>
    where
        S::IO: IOSubsystemExt,
    {
        // Now, perform transfer with infinite ergs
        if let Some(TransferInfo { value, target }) = transfer_to_perform {
            match actual_resources_to_pass.with_infinite_ergs(|inf_resources| {
                self.system.io.transfer_nominal_token_value(
                    ExecutionEnvironmentType::NoEE,
                    inf_resources,
                    &call_request.caller,
                    &target,
                    &value,
                )
            }) {
                Ok(()) => (),
                Err(UpdateQueryError::System(SystemError::OutOfErgs)) => {
                    return Err(InternalError("Our of ergs on infinite").into());
                }
                Err(UpdateQueryError::System(SystemError::Internal(e))) => {
                    return Err(FatalError::Internal(e))
                }
                Err(UpdateQueryError::System(SystemError::OutOfNativeResources)) => {
                    return Err(FatalError::OutOfNativeResources);
                }
                Err(UpdateQueryError::NumericBoundsError) => {
                    // Insufficient balance
                    match ee_type {
                        ExecutionEnvironmentType::NoEE => {
                            unreachable!("Cannot be in NoEE deep in the callstack")
                        }
                        ExecutionEnvironmentType::EVM => {
                            // Following EVM, a call with insufficient balance is not a revert,
                            // but rather a normal failing call.
                            return Ok(Some(CallResult::Failed {
                                return_values: ReturnValues::empty(self.system),
                            }));
                        }
                        _ => return Err(InternalError("Unsupported EE").into()),
                    }
                }
            }
        }

        // Calls to EOAs succeed with empty return value
        if is_eoa {
            return Ok(Some(CallResult::Successful {
                return_values: ReturnValues::empty(self.system),
            }));
        }

        if self.callstack_height > 1024 {
            return Ok(Some(CallResult::Failed {
                return_values: ReturnValues::empty(self.system),
            }));
        }

        Ok(None)
    }

    #[inline(always)]
    fn handle_requested_external_call_to_special_address_space(
        &mut self,
        caller_vm: Option<&mut SupportedEEVMState<S>>,
        call_request: ExternalCallRequest<S>,
    ) -> Result<(S::Resources, CallResult<S>), FatalError>
    where
        S::IO: IOSubsystemExt,
        S::Memory: MemorySubsystemExt,
    {
        let callee = call_request.callee;
        let address_low = callee.as_limbs()[0] as u16;

        let _ = self.system.get_logger().write_fmt(format_args!(
            "Call to special address 0x{:04x}\n",
            address_low
        ));
        let calldata_slice = &call_request.calldata;
        let calldata_iter = calldata_slice.iter().copied();
        let _ = self
            .system
            .get_logger()
            .write_fmt(format_args!("Calldata = "));
        let _ = self.system.get_logger().log_data(calldata_iter);

        let ee_type = match &caller_vm {
            Some(vm) => vm.ee_type(),
            None => self.initial_ee_version,
        };

        let rollback_handle;
        let actual_resources_to_pass =
            match run_call_preparation(caller_vm, self.system, ee_type, &call_request) {
                Ok(CallPreparationResult::Success {
                    mut actual_resources_to_pass,
                    transfer_to_perform,
                    ..
                }) => {
                    // We create a new frame for callee, should include transfer and
                    // callee execution
                    rollback_handle = self.system.start_global_frame()?;

                    if let Some(call_result) = self.external_call_before_vm(
                        &mut actual_resources_to_pass,
                        &call_request,
                        false,
                        &transfer_to_perform,
                        ee_type,
                    )? {
                        let failure = !matches!(call_result, CallResult::Successful { .. });
                        self.system
                            .finish_global_frame(failure.then_some(&rollback_handle))?;
                        return Ok((actual_resources_to_pass, call_result));
                    }

                    actual_resources_to_pass
                }
                Ok(CallPreparationResult::Failure { resources_returned }) => {
                    return Ok((resources_returned, CallResult::CallFailedToExecute))
                }
                Err(e) => return Err(e),
            };

        let res = self.hooks.try_intercept(
            address_low,
            ExternalCallRequest {
                available_resources: actual_resources_to_pass.clone(),
                ..call_request
            },
            ee_type as u8,
            self.system,
        )?;
        if let Some(system_hook_run_result) = res {
            let CompletedExecution {
                return_values,
                resources_returned,
                reverted,
                ..
            } = system_hook_run_result;

            let _ = self.system.get_logger().write_fmt(format_args!(
                "Call to special address returned, success = {}\n",
                !reverted
            ));

            let returndata_slice = &return_values.returndata;
            let returndata_iter = returndata_slice.iter().copied();
            let _ = self
                .system
                .get_logger()
                .write_fmt(format_args!("Returndata = "));
            let _ = self.system.get_logger().log_data(returndata_iter);

            self.system
                .finish_global_frame(if reverted {
                    Some(&rollback_handle)
                } else {
                    None
                })
                .map_err(|_| InternalError("must finish execution frame"))?;
            Ok((
                resources_returned,
                if reverted {
                    CallResult::Failed { return_values }
                } else {
                    CallResult::Successful { return_values }
                },
            ))
        } else {
            // it's an empty account for all the purposes, or default AA
            let _ = self.system.get_logger().write_fmt(format_args!(
                "Call to special address was not intercepted\n",
            ));
            self.system
                .finish_global_frame(None)
                .map_err(|_| InternalError("must finish execution frame"))?;
            Ok((
                actual_resources_to_pass,
                CallResult::Successful {
                    return_values: ReturnValues::empty(self.system),
                },
            ))
        }
    }

    fn handle_requested_deployment<'a>(
        &mut self,
        caller_vm: Option<&mut SupportedEEVMState<S>>,
        deployment_parameters: DeploymentPreparationParameters<'a, S>,
    ) -> Result<CompletedDeployment<S>, FatalError>
    where
        S::IO: IOSubsystemExt,
        S::Memory: MemorySubsystemExt,
    {
        // Caller gave away all it's resources into deployment parameters, and in preparation function
        // we will charge for deployment, compute address and potentially increment nonce

        // TODO frame was started here

        let ee_type = match &caller_vm {
            Some(vm) => vm.ee_type(),
            None => self.initial_ee_version,
        };

        let (resources_for_deployer, mut launch_params) =
            match SupportedEEVMState::prepare_for_deployment(
                ee_type,
                self.system,
                deployment_parameters,
            ) {
                Ok((resources, Some(launch_params))) => (resources, launch_params),
                Ok((resources_for_deployer, None)) => {
                    return Ok(CompletedDeployment {
                        resources_returned: resources_for_deployer,
                        deployment_result: DeploymentResult::Failed {
                            return_values: ReturnValues::empty(self.system),
                            execution_reverted: false,
                        },
                    })
                }
                Err(FatalError::OutOfNativeResources) => {
                    return Err(FatalError::OutOfNativeResources)
                }
                Err(FatalError::Internal(e)) => return Err(e.into()),
            };

        // resources returned back to caller
        match caller_vm {
            Some(vm) => vm.give_back_ergs(resources_for_deployer),
            None => {
                // resources returned back to caller do not make sense, so we join them back
                launch_params
                    .external_call
                    .available_resources
                    .reclaim(resources_for_deployer);
            }
        }

        if self.callstack_height > 1024 {
            return Ok(CompletedDeployment {
                resources_returned: launch_params.external_call.available_resources,
                deployment_result: DeploymentResult::Failed {
                    return_values: ReturnValues::empty(self.system),
                    execution_reverted: false,
                },
            });
        }

        let constructor_rollback_handle = self
            .system
            .start_global_frame()
            .map_err(|_| InternalError("must start a new frame for init code"))?;

        // EE made all the preparations and we are in callee's frame already
        let mut constructor = create_ee(ee_type as u8, self.system)?;

        let nominal_token_value = launch_params.external_call.nominal_token_value;

        // EIP-161: contracts should be initialized with nonce 1
        // Note: this has to be done before we actually deploy the bytecode,
        // as constructor execution should see the deployed_address as having
        // nonce = 1
        launch_params
            .external_call
            .available_resources
            .with_infinite_ergs(|inf_resources| {
                self.system.io.increment_nonce(
                    self.initial_ee_version,
                    inf_resources,
                    &launch_params.external_call.callee,
                    1,
                )
            })
            .map_err(|e| match e {
                UpdateQueryError::System(SystemError::OutOfNativeResources) => {
                    FatalError::OutOfNativeResources
                }
                _ => InternalError("Failed to set deployed nonce to 1").into(),
            })?;

        if nominal_token_value != U256::ZERO {
            launch_params
                .external_call
                .available_resources
                .with_infinite_ergs(|inf_resources| {
                    self.system.io.transfer_nominal_token_value(
                        self.initial_ee_version,
                        inf_resources,
                        &launch_params.external_call.caller,
                        &launch_params.external_call.callee,
                        &nominal_token_value,
                    )
                })
                .map_err(|e| match e {
                    UpdateQueryError::System(SystemError::OutOfNativeResources) => {
                        FatalError::OutOfNativeResources
                    }
                    _ => InternalError(
                        "Must transfer value on deployment after check in preparation",
                    )
                    .into(),
                })?;
        }

        let mut preemption = constructor.start_executing_frame(self.system, launch_params)?;

        let CompletedDeployment {
            mut resources_returned,
            deployment_result,
        } = loop {
            match preemption {
                ExecutionEnvironmentPreemptionPoint::Spawn(spawn) => {
                    preemption = self.handle_spawn(&mut constructor, spawn)?
                }
                ExecutionEnvironmentPreemptionPoint::End(end) => {
                    break match end {
                        TransactionEndPoint::CompletedExecution(_) => {
                            return Err(FatalError::Internal(InternalError(
                                "returned from deployment as if it was an external call",
                            )))
                        }
                        TransactionEndPoint::CompletedDeployment(result) => result,
                    }
                }
            }
        };

        let (deployment_success, deployment_result) = match deployment_result {
            DeploymentResult::Successful {
                bytecode,
                bytecode_len,
                artifacts_len,
                return_values,
                deployed_at,
            } => {
                // it's responsibility of the system to finish deployment. We continue to use resources from deployment frame
                match self.system.deploy_bytecode(
                    ee_type,
                    &mut resources_returned,
                    &deployed_at,
                    bytecode,
                    bytecode_len,
                    artifacts_len,
                ) {
                    Ok(bytecode) => {
                        let deployment_result = DeploymentResult::Successful {
                            bytecode,
                            bytecode_len,
                            artifacts_len,
                            return_values: ReturnValues::empty(self.system),
                            deployed_at,
                        };
                        // TODO: debug implementation for Bits uses global alloc, which panics in ZKsync OS
                        #[cfg(not(target_arch = "riscv32"))]
                        let _ = self.system.get_logger().write_fmt(format_args!(
                            "Successfully deployed contract at {:?} \n",
                            deployed_at
                        ));
                        (true, deployment_result)
                    }
                    Err(SystemError::OutOfErgs) => {
                        let deployment_result = DeploymentResult::Failed {
                            return_values,
                            execution_reverted: false,
                        };
                        (false, deployment_result)
                    }
                    Err(SystemError::OutOfNativeResources) => {
                        return Err(FatalError::OutOfNativeResources)
                    }
                    Err(SystemError::Internal(e)) => return Err(e.into()),
                }
            }
            a @ DeploymentResult::Failed { .. } => (false, a),
        };

        // Now finish constructor frame
        self.system
            .finish_global_frame((!deployment_success).then_some(&constructor_rollback_handle))?;

        let _ = self.system.get_logger().write_fmt(format_args!(
            "Return from constructor call, success = {}\n",
            deployment_success
        ));

        Ok(CompletedDeployment {
            resources_returned,
            deployment_result,
        })
    }
}

pub enum CallPreparationResult<'a, S: SystemTypes> {
    Success {
        next_ee_version: u8,
        bytecode: &'a [u8],
        bytecode_len: u32,
        artifacts_len: u32,
        actual_resources_to_pass: S::Resources,
        transfer_to_perform: Option<TransferInfo>,
    },
    Failure {
        resources_returned: S::Resources,
    },
}

/// Reads callee account and runs call preparation function
/// from the system. Additionally, does token transfer if needed.
fn run_call_preparation<'a, S: EthereumLikeTypes>(
    vm: Option<&mut SupportedEEVMState<S>>,
    system: &mut System<S>,
    ee_version: ExecutionEnvironmentType,
    call_request: &ExternalCallRequest<S>,
) -> Result<CallPreparationResult<'a, S>, FatalError>
where
    S::IO: IOSubsystemExt,
    S::Memory: MemorySubsystemExt,
{
    let is_entry_frame = vm.is_none();
    let mut resources_available = call_request.available_resources.clone();

    let r = if is_entry_frame {
        // For entry frame we don't charge ergs for call preparation,
        // as this is included in the intrinsic cost.
        resources_available.with_infinite_ergs(|inf_resources| {
            cycle_marker::wrap_with_resources!("prepare_for_call", inf_resources, {
                prepare_for_call(
                    system,
                    ee_version,
                    inf_resources,
                    &call_request,
                    is_entry_frame,
                )
            })
        })
    } else {
        cycle_marker::wrap_with_resources!("prepare_for_call", resources_available, {
            prepare_for_call(
                system,
                ee_version,
                &mut resources_available,
                &call_request,
                is_entry_frame,
            )
        })
    };

    let CalleeParameters {
        next_ee_version,
        bytecode,
        bytecode_len,
        artifacts_len,
        stipend,
        transfer_to_perform,
    } = match r {
        Ok(x) => x,
<<<<<<< HEAD
        Err(CallPreparationError::System(SystemError::OutOfErgs)) => {
            return fail_external_call(
                callstack,
                system,
                should_finish_callee_frame_on_error,
                resources_available,
                callee_rollback_handle,
            )
            .map(Either::Right)
        }
        Err(CallPreparationError::System(SystemError::OutOfNativeResources)) => {
            return Err(FatalError::OutOfNativeResources)
        }
        Err(CallPreparationError::System(SystemError::Internal(e))) => return Err(e.into()),
        Err(CallPreparationError::InsufficientBalance { stipend }) => {
            match ee_version {
                ExecutionEnvironmentType::NoEE => {
                    unreachable!("Cannot be in NoEE deep in the callstack")
                }
                ExecutionEnvironmentType::EVM => {
                    // Following EVM, a call with insufficient balance is not a revert,
                    // but rather a normal failing call.
                    // Balance is validated for first frame, we must be deeper in
                    // the callstack, so it's safe to unwrap.
                    let mut resources_to_pass: S::Resources =
                        match SupportedEEVMState::<S>::clarify_and_take_passed_resources(
                            ee_version,
                            &mut resources_available,
                            call_request.ergs_to_pass,
                        ) {
                            Ok(resources_to_pass) => resources_to_pass,
                            Err(SystemError::OutOfErgs) => {
                                return fail_external_call(
                                    callstack,
                                    system,
                                    should_finish_callee_frame_on_error,
                                    resources_available,
                                    callee_rollback_handle,
                                )
                                .map(Either::Right)
                            }
                            Err(SystemError::OutOfNativeResources) => {
                                return Err(FatalError::OutOfNativeResources)
                            }
                            Err(SystemError::Internal(error)) => {
                                return Err(error.into());
                            }
                        };
                    // Give remaining ergs back to caller
                    callstack
                        .top_mut()
                        .unwrap()
                        .vm
                        .give_back_ergs(resources_available);
                    // Add stipend
                    if let Some(stipend) = stipend {
                        resources_to_pass.add_ergs(stipend)
                    }
                    if should_finish_callee_frame_on_error {
                        system
                            .finish_global_frame(None)
                            .map_err(|_| InternalError("must finish execution frame"))?;
                    }
                    let return_values = ReturnValues::empty(system);
                    let return_values = CallResult::Failed { return_values };
                    return Ok(Right(halt_or_continue_after_external_call(
                        callstack,
                        system,
                        resources_to_pass,
                        return_values,
                    )?));
                }
                _ => return Err(InternalError("Unsupported EE").into()),
            }
=======
        Err(SystemError::OutOfErgs) => {
            return Ok(CallPreparationResult::Failure {
                resources_returned: resources_available,
            });
>>>>>>> fd6cfb00
        }
        Err(SystemError::OutOfNativeResources) => return Err(FatalError::OutOfNativeResources),
        Err(SystemError::Internal(e)) => return Err(e.into()),
    };

    // If we're in the entry frame, i.e. not the execution of a CALL opcode,
    // we don't apply the CALL-specific gas charging, but instead set
    // actual_resources_to_pass equal to the available resources
    let mut actual_resources_to_pass = if !is_entry_frame {
        // now we should ask current EE for observable resource behavior if needed
        {
            let to_pass = match SupportedEEVMState::<S>::clarify_and_take_passed_resources(
                ee_version,
                &mut resources_available,
                call_request.ergs_to_pass,
            ) {
                Ok(x) => x,
                Err(FatalError::OutOfNativeResources) => {
                    return Err(FatalError::OutOfNativeResources)
                }
                Err(FatalError::Internal(error)) => {
                    return Err(error.into());
                }
            };
            // Give remaining ergs back to caller
<<<<<<< HEAD
            callstack
                .top_mut()
                .unwrap()
                .vm
                .give_back_ergs(resources_available);
=======
            vm.unwrap().give_back_ergs(resources_available);
>>>>>>> fd6cfb00
            to_pass
        }
    } else {
        resources_available.take()
    };

    // Add stipend
    if let Some(stipend) = stipend {
        actual_resources_to_pass.add_ergs(stipend)
    }
    Ok(CallPreparationResult::Success {
        next_ee_version,
        bytecode,
        bytecode_len,
        artifacts_len,
        actual_resources_to_pass,
        transfer_to_perform,
    })
}

// TODO: all the gas computation in this function seems very EVM-specific.
// It should be split into EVM and generic part.
/// Run call preparation, which includes reading the callee parameters
/// and charging for resources.
fn prepare_for_call<'a, S: EthereumLikeTypes>(
    system: &mut System<S>,
    ee_version: ExecutionEnvironmentType,
    resources: &mut S::Resources,
    call_request: &ExternalCallRequest<S>,
    is_entry_frame: bool,
) -> Result<CalleeParameters<'a>, SystemError>
where
    S::IO: IOSubsystemExt,
    S::Memory: MemorySubsystemExt,
{
    // IO will follow the rules of the CALLER (`initial_ee_version`) here to charge for execution
    let account_properties = match system.io.read_account_properties(
        ee_version,
        resources,
        &call_request.callee,
        AccountDataRequest::empty()
            .with_ee_version()
            .with_bytecode_len()
            .with_artifacts_len()
            .with_bytecode()
            .with_nonce()
            .with_nominal_token_balance(),
    ) {
        Ok(account_properties) => account_properties,
        Err(SystemError::OutOfErgs) => {
            let _ = system.get_logger().write_fmt(format_args!(
                "Call failed: insufficient resources to read callee account data\n",
            ));
            return Err(SystemError::OutOfErgs);
        }
        Err(SystemError::OutOfNativeResources) => return Err(SystemError::OutOfNativeResources),
        Err(SystemError::Internal(e)) => return Err(e.into()),
    };

    // Now we charge for the rest of the CALL related costs
    let stipend = if !is_entry_frame {
        match ee_version {
            ExecutionEnvironmentType::EVM => {
                let is_delegate = call_request.is_delegate();
                let is_callcode = call_request.is_callcode();
                let is_callcode_or_delegate = is_callcode || is_delegate;

                // Positive value cost and stipend
                let stipend = if !is_delegate && !call_request.nominal_token_value.is_zero() {
                    // TODO: add native cost
                    let positive_value_cost =
                        S::Resources::from_ergs(Ergs(CALLVALUE * ERGS_PER_GAS));
                    resources.charge(&positive_value_cost)?;
                    Some(Ergs(CALL_STIPEND * ERGS_PER_GAS))
                } else {
                    None
                };

                // Account creation cost
                let callee_is_empty = account_properties.nonce.0 == 0
                    && account_properties.bytecode_len.0 == 0
                    && account_properties.nominal_token_balance.0.is_zero();
                if !is_callcode_or_delegate
                    && !call_request.nominal_token_value.is_zero()
                    && callee_is_empty
                {
                    let callee_creation_cost =
                        S::Resources::from_ergs(Ergs(NEWACCOUNT * ERGS_PER_GAS));
                    resources.charge(&callee_creation_cost)?
                }

                stipend
            }
            _ => return Err(InternalError("Unsupported EE").into()),
        }
    } else {
        None
    };

    // Check transfer is allowed an determine transfer target
    let transfer_to_perform =
        if call_request.nominal_token_value != U256::ZERO && !call_request.is_delegate() {
            if !call_request.is_transfer_allowed() {
                let _ = system.get_logger().write_fmt(format_args!(
                    "Call failed: positive value with modifier {:?}\n",
                    call_request.modifier
                ));
                return Err(SystemError::OutOfErgs);
            }
            // Adjust transfer target due to CALLCODE
            let target = match call_request.modifier {
                CallModifier::EVMCallcode | CallModifier::EVMCallcodeStatic => call_request.caller,
                _ => call_request.callee,
            };
            Some(TransferInfo {
                value: call_request.nominal_token_value,
                target,
            })
        } else {
            None
        };

    // Read required data to perform a call
    let (next_ee_version, bytecode, bytecode_len, artifacts_len) = {
        let ee_version = account_properties.ee_version.0;
        let bytecode_len = account_properties.bytecode_len.0;
        let artifacts_len = account_properties.artifacts_len.0;
        let bytecode = account_properties.bytecode.0;

        (ee_version, bytecode, bytecode_len, artifacts_len)
    };

    Ok(CalleeParameters {
        next_ee_version,
        bytecode,
        bytecode_len,
        artifacts_len,
        stipend,
        transfer_to_perform,
    })
}

<<<<<<< HEAD
#[inline(always)]
fn handle_requested_deployment<
    S: EthereumLikeTypes,
    CS: Stack<StackFrame<S, SystemFrameSnapshot<S>>, S::Allocator>,
>(
    callstack: &mut CS,
    system: &mut System<S>,
    deployment_parameters: DeploymentPreparationParameters<S>,
    initial_ee_version: ExecutionEnvironmentType,
) -> Result<ControlFlow<S>, FatalError>
where
    S::IO: IOSubsystemExt,
    S::Memory: MemorySubsystemExt,
{
    // Caller gave away all it's resources into deployment parameters, and in preparation function
    // we will charge for deployment, compute address and potentially increment nonce

    let ee_type = match callstack.top() {
        Some(frame) => frame.vm.ee_type(),
        None => initial_ee_version,
    };

    match SupportedEEVMState::prepare_for_deployment(ee_type, system, deployment_parameters) {
        Ok((resources_for_deployer, Some(mut new_frame))) => {
            // resources returned back to caller
            match callstack.top_mut() {
                Some(existing_frame) => existing_frame.vm.give_back_ergs(resources_for_deployer),
                None => {
                    // resources returned back to caller do not make sense, so we join them back
                    new_frame
                        .external_call
                        .available_resources
                        .reclaim(resources_for_deployer);
                }
            }

            // Now we start a frame for the constructor.
            let rollback_handle_ctor = system
                .start_global_frame()
                .map_err(|_| InternalError("must start a new frame for init code"))?;

            // and proceed further into callgraph

            // EE made all the preparations and we are in callee's frame already
            match callstack.try_push(StackFrame::new(
                SupportedEEVMState::create_initial(ee_type as u8, system)?,
                Some(rollback_handle_ctor),
            )) {
                Ok(_) => (),
                Err(_) => {
                    system
                        .finish_global_frame(None)
                        .map_err(|_| InternalError("must finish deployment frame"))?;
                    let deployment_result = DeploymentResult::Failed {
                        return_values: ReturnValues::empty(system),
                        execution_reverted: false,
                    };
                    return halt_or_continue_after_deployment(
                        callstack,
                        system,
                        new_frame.external_call.available_resources,
                        deployment_result,
                    );
                }
            }

            let nominal_token_value = new_frame.external_call.nominal_token_value;

            // EIP-161: contracts should be initialized with nonce 1
            // Note: this has to be done before we actually deploy the bytecode,
            // as constructor execution should see the deployed_address as having
            // nonce = 1
            new_frame
                .external_call
                .available_resources
                .with_infinite_ergs(|inf_resources| {
                    system.io.increment_nonce(
                        initial_ee_version,
                        inf_resources,
                        &new_frame.external_call.callee,
                        1,
                    )
                })
                // TODO: make sure we don't capture out of native
                .map_err(|e| match e {
                    UpdateQueryError::System(SystemError::OutOfNativeResources) => {
                        FatalError::OutOfNativeResources
                    }
                    _ => InternalError("Failed to set deployed nonce to 1").into(),
                })?;

            if nominal_token_value != U256::ZERO {
                new_frame
                    .external_call
                    .available_resources
                    .with_infinite_ergs(|inf_resources| {
                        system.io.transfer_nominal_token_value(
                            initial_ee_version,
                            inf_resources,
                            &new_frame.external_call.caller,
                            &new_frame.external_call.callee,
                            &nominal_token_value,
                        )
                    })
                    // TODO: make sure we don't capture out of native
                    .map_err(|e| match e {
                        UpdateQueryError::System(SystemError::OutOfNativeResources) => {
                            FatalError::OutOfNativeResources
                        }
                        _ => InternalError(
                            "Must transfer value on deployment after check in preparation",
                        )
                        .into(),
                    })?;
            }

            Ok(ControlFlow::Normal(
                callstack
                    .top_mut()
                    .unwrap()
                    .vm
                    .start_executing_frame(system, new_frame)?,
            ))
        }
        Ok((resources_for_deployer, None)) => {
            // preparation failed
            let deployment_result = DeploymentResult::Failed {
                return_values: ReturnValues::empty(system),
                execution_reverted: false,
            };
            Ok(halt_or_continue_after_deployment(
                callstack,
                system,
                resources_for_deployer,
                deployment_result,
            )?)
        }
        Err(FatalError::OutOfNativeResources) => Err(FatalError::OutOfNativeResources),
        Err(FatalError::Internal(e)) => Err(e.into()),
    }
}

#[inline(always)]
fn handle_completed_execution<
    S: EthereumLikeTypes,
    CS: Stack<StackFrame<S, SystemFrameSnapshot<S>>, S::Allocator>,
>(
    callstack: &mut CS,
    system: &mut System<S>,
    return_values: ReturnValues<S>,
    resources_returned: S::Resources,
    reverted: bool,
) -> Result<ControlFlow<S>, FatalError>
where
    S::IO: IOSubsystemExt,
    S::Memory: MemorySubsystemExt,
{
    let _ = system.get_logger().write_fmt(format_args!(
        "Return from external call, success = {}\n",
        !reverted
    ));

    let prev_stack = callstack
        .pop()
        .ok_or(InternalError("Empty callstack on completed execution"))?;

    if let Some(current_stack) = callstack.top_mut() {
        // Remap and pass execution back to previous frame
        system
            .finish_global_frame(
                reverted
                    .then_some(prev_stack.rollback_handle.as_ref())
                    .flatten(),
            )
            .map_err(|_| InternalError("must finish execution frame"))?;

        let mut return_values = return_values;
        let returndata = system
            .memory
            .copy_into_return_memory(&return_values.returndata)?;
        let returndata = returndata.take_slice(0..returndata.len());
        return_values.returndata = returndata;

        let returndata_slice = &return_values.returndata;
        let returndata_iter = returndata_slice.iter().copied();
        let _ = system.get_logger().write_fmt(format_args!("Returndata = "));
        let _ = system.get_logger().log_data(returndata_iter);

        let call_result = if reverted {
            CallResult::Failed { return_values }
        } else {
            CallResult::Successful { return_values }
        };
        Ok(ControlFlow::Normal(
            current_stack.vm.continue_after_external_call(
                system,
                resources_returned,
                call_result,
            )?,
        ))
    } else {
        // the final frame isn't finished because the caller will want to look at it
        Ok(ControlFlow::Break(
            ExecutionEnvironmentPreemptionPoint::CompletedExecution(CompletedExecution {
                return_values,
                resources_returned,
                reverted,
            }),
        ))
    }
}

#[inline(always)]
fn handle_completed_deployment<
    S: EthereumLikeTypes,
    CS: Stack<StackFrame<S, SystemFrameSnapshot<S>>, S::Allocator>,
>(
    callstack: &mut CS,
    system: &mut System<S>,
    deployment_result: DeploymentResult<S>,
    mut resources_returned: S::Resources,
) -> Result<ControlFlow<S>, FatalError>
where
    S::IO: IOSubsystemExt,
    S::Memory: MemorySubsystemExt,
{
    let deployment_frame = callstack
        .top()
        .ok_or(InternalError("Empty callstack on completed deployment"))?;
    let deploying_vm = deployment_frame.vm.ee_type();
    let (deployment_success, mut deployment_result) = match deployment_result {
        DeploymentResult::Successful {
            bytecode,
            bytecode_len,
            artifacts_len,
            return_values,
            deployed_at,
        } => {
            // it's responsibility of the system to finish deployment. We continue to use resources from deployment frame
            match system.deploy_bytecode(
                deploying_vm,
                &mut resources_returned,
                &deployed_at,
                bytecode,
                bytecode_len,
                artifacts_len,
            ) {
                Ok(bytecode) => {
                    let deployment_result = DeploymentResult::Successful {
                        bytecode,
                        bytecode_len,
                        artifacts_len,
                        return_values: ReturnValues::empty(system),
                        deployed_at,
                    };
                    // TODO: debug implementation for Bits uses global alloc, which panics in ZKsync OS
                    #[cfg(not(target_arch = "riscv32"))]
                    let _ = system.get_logger().write_fmt(format_args!(
                        "Successfully deployed contract at {:?} \n",
                        deployed_at
                    ));
                    Ok((true, deployment_result))
                }
                Err(SystemError::OutOfErgs) => {
                    let deployment_result = DeploymentResult::Failed {
                        return_values,
                        execution_reverted: false,
                    };
                    Ok((false, deployment_result))
                }
                Err(SystemError::OutOfNativeResources) => Err(FatalError::OutOfNativeResources),
                Err(SystemError::Internal(e)) => Err(e.into()),
            }?
        }
        a @ DeploymentResult::Failed { .. } => (false, a),
    };

    let deployment_frame = callstack
        .pop()
        .ok_or(InternalError("Empty callstack on completed deployment"))?;

    // Now finish constructor frame
    system.finish_global_frame(
        (!deployment_success)
            .then_some(deployment_frame.rollback_handle)
            .flatten()
            .as_ref(),
    )?;

    let _ = system.get_logger().write_fmt(format_args!(
        "Return from constructor call, success = {}\n",
        deployment_success
    ));

    if let Some(caller_frame) = callstack.top_mut() {
        if let Some(returndata_region) = deployment_result.returndata() {
            let returndata_iter = returndata_region.iter().copied();
            let _ = system.get_logger().write_fmt(format_args!("Returndata = "));
            let _ = system.get_logger().log_data(returndata_iter);
        }

        match &mut deployment_result {
            DeploymentResult::Successful { return_values, .. }
            | DeploymentResult::Failed { return_values, .. } => {
                let returndata = system
                    .memory
                    .copy_into_return_memory(&return_values.returndata)?;
                let returndata = returndata.take_slice(0..returndata.len());
                return_values.returndata = returndata;
            }
        }

        Ok(ControlFlow::Normal(
            caller_frame.vm.continue_after_deployment(
                system,
                resources_returned,
                deployment_result,
            )?,
        ))
    } else {
        // the final frame isn't finished because the caller will want to look at it
        Ok(ControlFlow::Break(
            ExecutionEnvironmentPreemptionPoint::CompletedDeployment(CompletedDeployment {
                deployment_result,
                resources_returned,
            }),
        ))
    }
=======
/// This needs to be a separate function so the stack memory
/// that this (unfortunately) allocates gets cleaned up.
#[inline(never)]
fn create_ee<S: EthereumLikeTypes>(
    ee_type: u8,
    system: &mut System<S>,
) -> Result<Box<SupportedEEVMState<'static, S>, S::Allocator>, InternalError> {
    Ok(Box::new_in(
        SupportedEEVMState::create_initial(ee_type, system)?,
        system.get_allocator(),
    ))
>>>>>>> fd6cfb00
}<|MERGE_RESOLUTION|>--- conflicted
+++ resolved
@@ -21,145 +21,6 @@
     *,
 };
 
-<<<<<<< HEAD
-use super::StackFrame;
-
-///
-/// Type representing main loop's control flow.
-/// The main loop always matches against the [preemption_reason]
-/// until the callstack is empty (when we break out of the loop).
-/// This type is introduced in order to be able to decouple
-/// the looping and control flow from the actual logic to handle
-/// the preemption point.
-///
-enum ControlFlow<S: EthereumLikeTypes> {
-    /// Break out of the loop with the passed exit state.
-    Break(ExecutionEnvironmentPreemptionPoint<S>),
-    /// Just assign the new [preemption_reason].
-    Normal(ExecutionEnvironmentPreemptionPoint<S>),
-}
-
-///
-/// Helper to revert the caller's frame in case of a failure
-/// while preparing to execute an external call.
-/// If [callstack] is empty, then we're in the entry frame.
-///
-fn fail_external_call<
-    S: EthereumLikeTypes,
-    CS: Stack<StackFrame<S, SystemFrameSnapshot<S>>, S::Allocator>,
->(
-    callstack: &mut CS,
-    system: &mut System<S>,
-    finish_callee_frame: bool,
-    mut resources_returned: S::Resources,
-    callee_handle: Option<&SystemFrameSnapshot<S>>,
-) -> Result<ControlFlow<S>, FatalError>
-where
-    S::IO: IOSubsystemExt,
-    S::Memory: MemorySubsystemExt,
-{
-    resources_returned.exhaust_ergs();
-    match callstack.top_mut() {
-        None => Ok(ControlFlow::Break(
-            ExecutionEnvironmentPreemptionPoint::CompletedExecution(CompletedExecution {
-                return_values: ReturnValues::empty(system),
-                resources_returned,
-                reverted: true,
-            }),
-        )),
-        Some(frame) => {
-            if finish_callee_frame {
-                system.finish_global_frame(callee_handle)?
-            }
-            Ok(ControlFlow::Normal(frame.vm.continue_after_external_call(
-                system,
-                resources_returned,
-                CallResult::CallFailedToExecute,
-            )?))
-        }
-    }
-}
-
-///
-/// Helper to handle a call result, which might need to be passed
-/// to the caller's frame.
-/// If [callstack] is empty, then we're in the entry frame, so we break
-/// out of the main loop with an immediate result.
-///
-fn halt_or_continue_after_external_call<
-    S: EthereumLikeTypes,
-    CS: Stack<StackFrame<S, SystemFrameSnapshot<S>>, S::Allocator>,
->(
-    callstack: &mut CS,
-    system: &mut System<S>,
-    returned_resources: S::Resources,
-    call_result: CallResult<S>,
-) -> Result<ControlFlow<S>, FatalError>
-where
-    S::Memory: MemorySubsystemExt,
-{
-    match callstack.top_mut() {
-        None => {
-            let (return_values, reverted) = match call_result {
-                CallResult::Failed { return_values } => (return_values, true),
-                CallResult::Successful { return_values } => (return_values, false),
-                _ => unreachable!(),
-            };
-            Ok(ControlFlow::Break(
-                ExecutionEnvironmentPreemptionPoint::CompletedExecution(CompletedExecution {
-                    return_values,
-                    reverted,
-                    resources_returned: returned_resources,
-                }),
-            ))
-        }
-        Some(frame) => Ok(ControlFlow::Normal(frame.vm.continue_after_external_call(
-            system,
-            returned_resources,
-            call_result,
-        )?)),
-    }
-}
-
-///
-/// Helper to handle a deployment result, which might need to be passed
-/// to the caller's frame.
-/// If [callstack] is empty, then we're in the entry frame, so we break
-/// out of the main loop with an immediate result.
-///
-fn halt_or_continue_after_deployment<
-    S: EthereumLikeTypes,
-    CS: Stack<StackFrame<S, SystemFrameSnapshot<S>>, S::Allocator>,
->(
-    callstack: &mut CS,
-    system: &mut System<S>,
-    resources_returned: S::Resources,
-    deployment_result: DeploymentResult<S>,
-) -> Result<ControlFlow<S>, FatalError>
-where
-    S::Memory: MemorySubsystemExt,
-{
-    match callstack.top_mut() {
-        None => {
-            // the final frame isn't finished because the caller will want to look at it
-            Ok(ControlFlow::Break(
-                ExecutionEnvironmentPreemptionPoint::CompletedDeployment(CompletedDeployment {
-                    deployment_result,
-                    resources_returned,
-                }),
-            ))
-        }
-        Some(frame) => Ok(ControlFlow::Normal(frame.vm.continue_after_deployment(
-            system,
-            resources_returned,
-            deployment_result,
-        )?)),
-    }
-}
-
-///
-=======
->>>>>>> fd6cfb00
 /// Main execution loop.
 /// Expects the caller to start and close the entry frame.
 pub fn run_till_completion<S: EthereumLikeTypes>(
@@ -425,11 +286,6 @@
                     return Ok((actual_resources_to_pass, call_result));
                 }
 
-<<<<<<< HEAD
-            Ok(ControlFlow::Normal(
-                callstack.top_mut().unwrap().vm.start_executing_frame(
-                    system,
-=======
                 if DEBUG_OUTPUT {
                     let _ = self.system.get_logger().write_fmt(format_args!(
                         "Bytecode len for `callee` = {}\n",
@@ -452,7 +308,6 @@
 
                 preemption = new_vm.start_executing_frame(
                     self.system,
->>>>>>> fd6cfb00
                     ExecutionEnvironmentLaunchParams {
                         external_call: ExternalCallRequest {
                             available_resources: actual_resources_to_pass,
@@ -972,87 +827,10 @@
         transfer_to_perform,
     } = match r {
         Ok(x) => x,
-<<<<<<< HEAD
-        Err(CallPreparationError::System(SystemError::OutOfErgs)) => {
-            return fail_external_call(
-                callstack,
-                system,
-                should_finish_callee_frame_on_error,
-                resources_available,
-                callee_rollback_handle,
-            )
-            .map(Either::Right)
-        }
-        Err(CallPreparationError::System(SystemError::OutOfNativeResources)) => {
-            return Err(FatalError::OutOfNativeResources)
-        }
-        Err(CallPreparationError::System(SystemError::Internal(e))) => return Err(e.into()),
-        Err(CallPreparationError::InsufficientBalance { stipend }) => {
-            match ee_version {
-                ExecutionEnvironmentType::NoEE => {
-                    unreachable!("Cannot be in NoEE deep in the callstack")
-                }
-                ExecutionEnvironmentType::EVM => {
-                    // Following EVM, a call with insufficient balance is not a revert,
-                    // but rather a normal failing call.
-                    // Balance is validated for first frame, we must be deeper in
-                    // the callstack, so it's safe to unwrap.
-                    let mut resources_to_pass: S::Resources =
-                        match SupportedEEVMState::<S>::clarify_and_take_passed_resources(
-                            ee_version,
-                            &mut resources_available,
-                            call_request.ergs_to_pass,
-                        ) {
-                            Ok(resources_to_pass) => resources_to_pass,
-                            Err(SystemError::OutOfErgs) => {
-                                return fail_external_call(
-                                    callstack,
-                                    system,
-                                    should_finish_callee_frame_on_error,
-                                    resources_available,
-                                    callee_rollback_handle,
-                                )
-                                .map(Either::Right)
-                            }
-                            Err(SystemError::OutOfNativeResources) => {
-                                return Err(FatalError::OutOfNativeResources)
-                            }
-                            Err(SystemError::Internal(error)) => {
-                                return Err(error.into());
-                            }
-                        };
-                    // Give remaining ergs back to caller
-                    callstack
-                        .top_mut()
-                        .unwrap()
-                        .vm
-                        .give_back_ergs(resources_available);
-                    // Add stipend
-                    if let Some(stipend) = stipend {
-                        resources_to_pass.add_ergs(stipend)
-                    }
-                    if should_finish_callee_frame_on_error {
-                        system
-                            .finish_global_frame(None)
-                            .map_err(|_| InternalError("must finish execution frame"))?;
-                    }
-                    let return_values = ReturnValues::empty(system);
-                    let return_values = CallResult::Failed { return_values };
-                    return Ok(Right(halt_or_continue_after_external_call(
-                        callstack,
-                        system,
-                        resources_to_pass,
-                        return_values,
-                    )?));
-                }
-                _ => return Err(InternalError("Unsupported EE").into()),
-            }
-=======
         Err(SystemError::OutOfErgs) => {
             return Ok(CallPreparationResult::Failure {
                 resources_returned: resources_available,
             });
->>>>>>> fd6cfb00
         }
         Err(SystemError::OutOfNativeResources) => return Err(FatalError::OutOfNativeResources),
         Err(SystemError::Internal(e)) => return Err(e.into()),
@@ -1078,15 +856,7 @@
                 }
             };
             // Give remaining ergs back to caller
-<<<<<<< HEAD
-            callstack
-                .top_mut()
-                .unwrap()
-                .vm
-                .give_back_ergs(resources_available);
-=======
             vm.unwrap().give_back_ergs(resources_available);
->>>>>>> fd6cfb00
             to_pass
         }
     } else {
@@ -1229,336 +999,6 @@
     })
 }
 
-<<<<<<< HEAD
-#[inline(always)]
-fn handle_requested_deployment<
-    S: EthereumLikeTypes,
-    CS: Stack<StackFrame<S, SystemFrameSnapshot<S>>, S::Allocator>,
->(
-    callstack: &mut CS,
-    system: &mut System<S>,
-    deployment_parameters: DeploymentPreparationParameters<S>,
-    initial_ee_version: ExecutionEnvironmentType,
-) -> Result<ControlFlow<S>, FatalError>
-where
-    S::IO: IOSubsystemExt,
-    S::Memory: MemorySubsystemExt,
-{
-    // Caller gave away all it's resources into deployment parameters, and in preparation function
-    // we will charge for deployment, compute address and potentially increment nonce
-
-    let ee_type = match callstack.top() {
-        Some(frame) => frame.vm.ee_type(),
-        None => initial_ee_version,
-    };
-
-    match SupportedEEVMState::prepare_for_deployment(ee_type, system, deployment_parameters) {
-        Ok((resources_for_deployer, Some(mut new_frame))) => {
-            // resources returned back to caller
-            match callstack.top_mut() {
-                Some(existing_frame) => existing_frame.vm.give_back_ergs(resources_for_deployer),
-                None => {
-                    // resources returned back to caller do not make sense, so we join them back
-                    new_frame
-                        .external_call
-                        .available_resources
-                        .reclaim(resources_for_deployer);
-                }
-            }
-
-            // Now we start a frame for the constructor.
-            let rollback_handle_ctor = system
-                .start_global_frame()
-                .map_err(|_| InternalError("must start a new frame for init code"))?;
-
-            // and proceed further into callgraph
-
-            // EE made all the preparations and we are in callee's frame already
-            match callstack.try_push(StackFrame::new(
-                SupportedEEVMState::create_initial(ee_type as u8, system)?,
-                Some(rollback_handle_ctor),
-            )) {
-                Ok(_) => (),
-                Err(_) => {
-                    system
-                        .finish_global_frame(None)
-                        .map_err(|_| InternalError("must finish deployment frame"))?;
-                    let deployment_result = DeploymentResult::Failed {
-                        return_values: ReturnValues::empty(system),
-                        execution_reverted: false,
-                    };
-                    return halt_or_continue_after_deployment(
-                        callstack,
-                        system,
-                        new_frame.external_call.available_resources,
-                        deployment_result,
-                    );
-                }
-            }
-
-            let nominal_token_value = new_frame.external_call.nominal_token_value;
-
-            // EIP-161: contracts should be initialized with nonce 1
-            // Note: this has to be done before we actually deploy the bytecode,
-            // as constructor execution should see the deployed_address as having
-            // nonce = 1
-            new_frame
-                .external_call
-                .available_resources
-                .with_infinite_ergs(|inf_resources| {
-                    system.io.increment_nonce(
-                        initial_ee_version,
-                        inf_resources,
-                        &new_frame.external_call.callee,
-                        1,
-                    )
-                })
-                // TODO: make sure we don't capture out of native
-                .map_err(|e| match e {
-                    UpdateQueryError::System(SystemError::OutOfNativeResources) => {
-                        FatalError::OutOfNativeResources
-                    }
-                    _ => InternalError("Failed to set deployed nonce to 1").into(),
-                })?;
-
-            if nominal_token_value != U256::ZERO {
-                new_frame
-                    .external_call
-                    .available_resources
-                    .with_infinite_ergs(|inf_resources| {
-                        system.io.transfer_nominal_token_value(
-                            initial_ee_version,
-                            inf_resources,
-                            &new_frame.external_call.caller,
-                            &new_frame.external_call.callee,
-                            &nominal_token_value,
-                        )
-                    })
-                    // TODO: make sure we don't capture out of native
-                    .map_err(|e| match e {
-                        UpdateQueryError::System(SystemError::OutOfNativeResources) => {
-                            FatalError::OutOfNativeResources
-                        }
-                        _ => InternalError(
-                            "Must transfer value on deployment after check in preparation",
-                        )
-                        .into(),
-                    })?;
-            }
-
-            Ok(ControlFlow::Normal(
-                callstack
-                    .top_mut()
-                    .unwrap()
-                    .vm
-                    .start_executing_frame(system, new_frame)?,
-            ))
-        }
-        Ok((resources_for_deployer, None)) => {
-            // preparation failed
-            let deployment_result = DeploymentResult::Failed {
-                return_values: ReturnValues::empty(system),
-                execution_reverted: false,
-            };
-            Ok(halt_or_continue_after_deployment(
-                callstack,
-                system,
-                resources_for_deployer,
-                deployment_result,
-            )?)
-        }
-        Err(FatalError::OutOfNativeResources) => Err(FatalError::OutOfNativeResources),
-        Err(FatalError::Internal(e)) => Err(e.into()),
-    }
-}
-
-#[inline(always)]
-fn handle_completed_execution<
-    S: EthereumLikeTypes,
-    CS: Stack<StackFrame<S, SystemFrameSnapshot<S>>, S::Allocator>,
->(
-    callstack: &mut CS,
-    system: &mut System<S>,
-    return_values: ReturnValues<S>,
-    resources_returned: S::Resources,
-    reverted: bool,
-) -> Result<ControlFlow<S>, FatalError>
-where
-    S::IO: IOSubsystemExt,
-    S::Memory: MemorySubsystemExt,
-{
-    let _ = system.get_logger().write_fmt(format_args!(
-        "Return from external call, success = {}\n",
-        !reverted
-    ));
-
-    let prev_stack = callstack
-        .pop()
-        .ok_or(InternalError("Empty callstack on completed execution"))?;
-
-    if let Some(current_stack) = callstack.top_mut() {
-        // Remap and pass execution back to previous frame
-        system
-            .finish_global_frame(
-                reverted
-                    .then_some(prev_stack.rollback_handle.as_ref())
-                    .flatten(),
-            )
-            .map_err(|_| InternalError("must finish execution frame"))?;
-
-        let mut return_values = return_values;
-        let returndata = system
-            .memory
-            .copy_into_return_memory(&return_values.returndata)?;
-        let returndata = returndata.take_slice(0..returndata.len());
-        return_values.returndata = returndata;
-
-        let returndata_slice = &return_values.returndata;
-        let returndata_iter = returndata_slice.iter().copied();
-        let _ = system.get_logger().write_fmt(format_args!("Returndata = "));
-        let _ = system.get_logger().log_data(returndata_iter);
-
-        let call_result = if reverted {
-            CallResult::Failed { return_values }
-        } else {
-            CallResult::Successful { return_values }
-        };
-        Ok(ControlFlow::Normal(
-            current_stack.vm.continue_after_external_call(
-                system,
-                resources_returned,
-                call_result,
-            )?,
-        ))
-    } else {
-        // the final frame isn't finished because the caller will want to look at it
-        Ok(ControlFlow::Break(
-            ExecutionEnvironmentPreemptionPoint::CompletedExecution(CompletedExecution {
-                return_values,
-                resources_returned,
-                reverted,
-            }),
-        ))
-    }
-}
-
-#[inline(always)]
-fn handle_completed_deployment<
-    S: EthereumLikeTypes,
-    CS: Stack<StackFrame<S, SystemFrameSnapshot<S>>, S::Allocator>,
->(
-    callstack: &mut CS,
-    system: &mut System<S>,
-    deployment_result: DeploymentResult<S>,
-    mut resources_returned: S::Resources,
-) -> Result<ControlFlow<S>, FatalError>
-where
-    S::IO: IOSubsystemExt,
-    S::Memory: MemorySubsystemExt,
-{
-    let deployment_frame = callstack
-        .top()
-        .ok_or(InternalError("Empty callstack on completed deployment"))?;
-    let deploying_vm = deployment_frame.vm.ee_type();
-    let (deployment_success, mut deployment_result) = match deployment_result {
-        DeploymentResult::Successful {
-            bytecode,
-            bytecode_len,
-            artifacts_len,
-            return_values,
-            deployed_at,
-        } => {
-            // it's responsibility of the system to finish deployment. We continue to use resources from deployment frame
-            match system.deploy_bytecode(
-                deploying_vm,
-                &mut resources_returned,
-                &deployed_at,
-                bytecode,
-                bytecode_len,
-                artifacts_len,
-            ) {
-                Ok(bytecode) => {
-                    let deployment_result = DeploymentResult::Successful {
-                        bytecode,
-                        bytecode_len,
-                        artifacts_len,
-                        return_values: ReturnValues::empty(system),
-                        deployed_at,
-                    };
-                    // TODO: debug implementation for Bits uses global alloc, which panics in ZKsync OS
-                    #[cfg(not(target_arch = "riscv32"))]
-                    let _ = system.get_logger().write_fmt(format_args!(
-                        "Successfully deployed contract at {:?} \n",
-                        deployed_at
-                    ));
-                    Ok((true, deployment_result))
-                }
-                Err(SystemError::OutOfErgs) => {
-                    let deployment_result = DeploymentResult::Failed {
-                        return_values,
-                        execution_reverted: false,
-                    };
-                    Ok((false, deployment_result))
-                }
-                Err(SystemError::OutOfNativeResources) => Err(FatalError::OutOfNativeResources),
-                Err(SystemError::Internal(e)) => Err(e.into()),
-            }?
-        }
-        a @ DeploymentResult::Failed { .. } => (false, a),
-    };
-
-    let deployment_frame = callstack
-        .pop()
-        .ok_or(InternalError("Empty callstack on completed deployment"))?;
-
-    // Now finish constructor frame
-    system.finish_global_frame(
-        (!deployment_success)
-            .then_some(deployment_frame.rollback_handle)
-            .flatten()
-            .as_ref(),
-    )?;
-
-    let _ = system.get_logger().write_fmt(format_args!(
-        "Return from constructor call, success = {}\n",
-        deployment_success
-    ));
-
-    if let Some(caller_frame) = callstack.top_mut() {
-        if let Some(returndata_region) = deployment_result.returndata() {
-            let returndata_iter = returndata_region.iter().copied();
-            let _ = system.get_logger().write_fmt(format_args!("Returndata = "));
-            let _ = system.get_logger().log_data(returndata_iter);
-        }
-
-        match &mut deployment_result {
-            DeploymentResult::Successful { return_values, .. }
-            | DeploymentResult::Failed { return_values, .. } => {
-                let returndata = system
-                    .memory
-                    .copy_into_return_memory(&return_values.returndata)?;
-                let returndata = returndata.take_slice(0..returndata.len());
-                return_values.returndata = returndata;
-            }
-        }
-
-        Ok(ControlFlow::Normal(
-            caller_frame.vm.continue_after_deployment(
-                system,
-                resources_returned,
-                deployment_result,
-            )?,
-        ))
-    } else {
-        // the final frame isn't finished because the caller will want to look at it
-        Ok(ControlFlow::Break(
-            ExecutionEnvironmentPreemptionPoint::CompletedDeployment(CompletedDeployment {
-                deployment_result,
-                resources_returned,
-            }),
-        ))
-    }
-=======
 /// This needs to be a separate function so the stack memory
 /// that this (unfortunately) allocates gets cleaned up.
 #[inline(never)]
@@ -1570,5 +1010,4 @@
         SupportedEEVMState::create_initial(ee_type, system)?,
         system.get_allocator(),
     ))
->>>>>>> fd6cfb00
 }