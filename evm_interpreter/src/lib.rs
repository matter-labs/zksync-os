--- conflicted
+++ resolved
@@ -23,12 +23,8 @@
 use zk_ee::execution_environment_type::ExecutionEnvironmentType;
 use zk_ee::system::errors::{FatalError, InternalError, SystemError};
 use zk_ee::system::{
-<<<<<<< HEAD
-    EthereumLikeTypes, MemorySubsystem, OSImmutableSlice, OSResizableSlice, System, SystemTypes,
-=======
-    BytecodeSource, EthereumLikeTypes, MemorySubsystem, OSImmutableSlice, OSResizableSlice,
-    Resource, System, SystemTypes,
->>>>>>> 32462246
+    EthereumLikeTypes, MemorySubsystem, OSImmutableSlice, OSResizableSlice, Resource, System,
+    SystemTypes,
 };
 
 use alloc::vec::Vec;
