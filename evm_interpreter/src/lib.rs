#![cfg_attr(not(feature = "testing"), no_std)]
#![feature(allocator_api)]
#![feature(iter_advance_by)]
#![allow(incomplete_features)]
#![feature(generic_const_exprs)]
#![feature(vec_push_within_capacity)]
#![feature(slice_swap_unchecked)]
#![feature(ptr_as_ref_unchecked)]
#![allow(clippy::new_without_default)]
#![allow(clippy::needless_lifetimes)]
#![allow(clippy::needless_borrow)]
#![allow(clippy::needless_borrows_for_generic_args)]
#![allow(clippy::bool_comparison)]

extern crate alloc;

// unfortunately Reth is written in a way that requires a huge rewrite to abstract away
// not just some database access for storage/accounts, but also all the memory and stack.
// Eventually we plan to try to include this abstraction back into Reth itself

use core::ops::Range;

use ::u256::U256;
use zk_ee::execution_environment_type::ExecutionEnvironmentType;
use zk_ee::memory::slice_vec::SliceVec;
use zk_ee::system::errors::{FatalError, InternalError, SystemError};
use zk_ee::system::{EthereumLikeTypes, Resource, System, SystemTypes};

use alloc::vec::Vec;
use zk_ee::types_config::*;
use zk_ee::utils::*;

mod ee_trait_impl;
pub mod gas_constants;
pub mod i256;
pub mod instructions;
pub mod interpreter;
pub mod native_resource_constants;
pub mod opcodes;
pub(crate) mod stack;
pub mod u256;
pub mod utils;

pub(crate) const THIS_EE_TYPE: ExecutionEnvironmentType = ExecutionEnvironmentType::EVM;

// this is the interpreter that can be found in Reth itself, modified for purposes of having abstract view
// on memory and resources
pub struct Interpreter<'a, S: EthereumLikeTypes> {
    /// Instruction pointer.
    pub instruction_pointer: usize,
    /// Generic resources
    pub resources: S::Resources,
    /// Stack.
<<<<<<< HEAD
    // pub stack: Vec<U256, <S::Memory as MemorySubsystem>::Allocator>,
    pub stack: self::stack::EVMStack<<S::Memory as MemorySubsystem>::Allocator>,
=======
    pub stack: Vec<U256, S::Allocator>,
>>>>>>> b12af27f
    /// Caller address
    pub caller: <S::IOTypes as SystemIOTypesConfig>::Address,
    /// Contract information and invoking data
    pub address: <S::IOTypes as SystemIOTypesConfig>::Address,
    /// calldata
    pub calldata: &'a [u8],
    /// returndata is available from here if it exists
    pub returndata: &'a [u8],
    /// Heap that belongs to this interpreter, can be resided
    pub heap: SliceVec<'a, u8>,
    /// returndata location serves to save range information at various points
    pub returndata_location: Range<usize>,
    /// Bytecode
    pub bytecode: &'a [u8],
    /// Preprocessing result
    pub bytecode_preprocessing: BytecodePreprocessingData<S>,
    /// Call value
    pub call_value: U256,
    /// Is interpreter call static.
    pub is_static: bool,
    /// Is interpreter call executing construction code.
    pub is_constructor: bool,
    /// Keep track of gas spent on heap resizes
    pub gas_paid_for_heap_growth: u64,
}

pub const STACK_SIZE: usize = 1024;
pub const MAX_CODE_SIZE: usize = 0x6000;
pub const MAX_INITCODE_SIZE: usize = MAX_CODE_SIZE * 2;
pub const USIZE_SIZE: usize = core::mem::size_of::<usize>();
pub const JUMPDEST_BITMAP_MAX_SIZE: usize = MAX_CODE_SIZE / USIZE_SIZE;
pub const ERGS_PER_GAS: u64 = 256;
pub const ERGS_PER_GAS_U256: U256 = U256::from_limbs([ERGS_PER_GAS, 0, 0, 0]);

pub struct BytecodePreprocessingData<S: SystemTypes> {
    pub original_bytecode_len: usize,
    pub jumpdest_bitmap: BitMap<S>,
}

impl<S: SystemTypes> BytecodePreprocessingData<S> {
    pub(crate) fn empty(system: &mut System<S>) -> Self {
        let jumpdest_bitmap = BitMap::<S>::empty(system);
        let original_bytecode_len = 0;

        Self {
            original_bytecode_len,
            jumpdest_bitmap,
        }
    }

    pub fn is_valid_jumpdest(&self, offset: usize) -> bool {
        if offset >= self.original_bytecode_len {
            false
        } else {
            // we are in range of even the extended bytecode, so we are safe
            unsafe { self.jumpdest_bitmap.get_bit_unchecked(offset) }
        }
    }

    pub fn from_raw_bytecode(
        padded_bytecode: &[u8],
        original_len: u32,
        system: &mut System<S>,
        resources: &mut S::Resources,
    ) -> Result<Self, FatalError> {
        use crate::native_resource_constants::BYTECODE_PREPROCESSING_BYTE_NATIVE_COST;
        use zk_ee::system::{Computational, Resources};
        let native_cost = <S::Resources as Resources>::Native::from_computational(
            BYTECODE_PREPROCESSING_BYTE_NATIVE_COST.saturating_mul(padded_bytecode.len() as u64),
        );
        resources
            .charge(&S::Resources::from_native(native_cost))
            .map_err(|e| match e {
                SystemError::Internal(e) => FatalError::Internal(e),
                SystemError::OutOfErgs => {
                    FatalError::Internal(InternalError("OOE when charging only native"))
                }
                SystemError::OutOfNativeResources => FatalError::OutOfNativeResources,
            })?;
        let jump_map = analyze::<S>(padded_bytecode, system)
            .map_err(|_| InternalError("Could not preprocess bytecode"))?;
        let new = Self {
            original_bytecode_len: original_len as usize,
            jumpdest_bitmap: jump_map,
        };

        Ok(new)
    }
}

pub struct BitMap<S: SystemTypes> {
    inner: Vec<usize, S::Allocator>,
}

impl<S: SystemTypes> BitMap<S> {
    pub(crate) fn empty(system: &mut System<S>) -> Self {
        Self {
            inner: Vec::new_in(system.get_allocator()),
        }
    }

    pub(crate) fn allocate_for_bit_capacity(capacity: usize, system: &mut System<S>) -> Self {
        let usize_capacity =
            capacity.next_multiple_of(usize::BITS as usize) / (usize::BITS as usize);
        let mut storage = Vec::with_capacity_in(usize_capacity, system.get_allocator());
        storage.resize(usize_capacity, 0);

        Self { inner: storage }
    }

    /// # Safety
    /// pos must be within the bounds of the bitmap.
    pub(crate) unsafe fn set_bit_on_unchecked(&mut self, pos: usize) {
        let (word_idx, bit_idx) = (pos / usize::BITS as usize, pos % usize::BITS as usize);
        let dst = unsafe { self.inner.get_unchecked_mut(word_idx) };
        *dst |= 1usize << bit_idx;
    }

    /// # Safety
    /// [pos] must be within the bounds of the bitmap.
    pub(crate) unsafe fn get_bit_unchecked(&self, pos: usize) -> bool {
        let (word_idx, bit_idx) = (pos / (usize::BITS as usize), pos % (usize::BITS as usize));
        unsafe { self.inner.get_unchecked(word_idx) & (1usize << bit_idx) != 0 }
    }
}

/// Analyzs bytecode to build a jump map.
fn analyze<S: SystemTypes>(code: &[u8], system: &mut System<S>) -> Result<BitMap<S>, ()> {
    let code_len = code.len();
    let mut jumps = BitMap::<S>::allocate_for_bit_capacity(code_len, system);
    let mut code_iter = code.iter().copied().enumerate();

    use self::opcodes as opcode;

    while let Some((offset, opcode)) = code_iter.next() {
        if opcode::JUMPDEST == opcode {
            // SAFETY: jumps are max length of the code
            unsafe { jumps.set_bit_on_unchecked(offset) }
            // step by 1 is automatic
        } else {
            let push_bytes = opcode.wrapping_sub(opcode::PUSH1);
            if push_bytes < 32 {
                // we just consumed encoding of "PUSH_X" itself, and now we should
                // consume X bytes after
                // step by 1 is automatic, and then we need to skip push_offset + 1
                match code_iter.advance_by((push_bytes + 1) as usize) {
                    Ok(_) => {
                        // nothing, we continue
                    }
                    Err(_advanced_by) => {
                        // actually we are fine, since bytecode is virtually extendable with zero-pad for EVM
                    }
                }
            } else {
                // step by 1 is automatic
            }
        }
    }

    Ok(jumps)
}

/// Result type for most instructions. Here `Err` signals that execution is suspended
/// rather than an error. A custom enum isn't used because those don't get to use `?`.
///
/// Those that perform an external call use [interpreter::Preemption] instead of ExitCode.
pub type InstructionResult = Result<(), ExitCode>;

///
/// Expected exit reasons from the EVM interpreter.
///
#[repr(u8)]
#[derive(Debug, Copy, Clone, PartialEq, Eq)]
// #[cfg_attr(feature = "serde", derive(serde::Serialize, serde::Deserialize))]
pub enum ExitCode {
    //success codes
    Stop = 0x01,
    Return = 0x02,
    SelfDestruct = 0x03,

    ExternalCall,

    // revert code
    Revert = 0x20, // revert opcode
    CallTooDeep = 0x21,
    OutOfFund = 0x22,

    // error codes
    OutOfGas = 0x50,
    MemoryOOG = 0x51,
    MemoryLimitOOG = 0x52,
    PrecompileOOG = 0x53,
    InvalidOperandOOG = 0x54,
    OpcodeNotFound,
    CallNotAllowedInsideStatic,
    StateChangeDuringStaticCall,
    InvalidFEOpcode,
    InvalidJump,
    NotActivated,
    StackUnderflow,
    StackOverflow,
    OutOfOffset,
    CreateCollision,
    OverflowPayment,
    PrecompileError,
    NonceOverflow,
    /// Create init code size exceeds limit (runtime).
    CreateContractSizeLimit,
    /// Error on created contract that begins with EF
    CreateContractStartingWithEF,
    /// EIP-3860: Limit and meter initcode. Initcode size limit exceeded.
    CreateInitcodeSizeLimit,

    // Fatal external error. Returned by database.
    FatalExternalError,

    // Fatal internal error
    FatalError(FatalError),
}

impl From<SystemError> for ExitCode {
    fn from(e: SystemError) -> Self {
        match e {
            SystemError::Internal(e) => Self::FatalError(FatalError::Internal(e)),
            SystemError::OutOfNativeResources => Self::FatalError(FatalError::OutOfNativeResources),
            SystemError::OutOfErgs => Self::OutOfGas,
        }
    }
}

impl From<InternalError> for ExitCode {
    fn from(e: InternalError) -> Self {
        ExitCode::FatalError(e.into())
    }
}

impl ExitCode {
    fn is_error(&self) -> bool {
        matches!(
            self,
            Self::OutOfGas
                | Self::MemoryOOG
                | Self::MemoryLimitOOG
                | Self::PrecompileOOG
                | Self::InvalidOperandOOG
                | Self::OpcodeNotFound
                | Self::CallNotAllowedInsideStatic
                | Self::StateChangeDuringStaticCall
                | Self::InvalidFEOpcode
                | Self::InvalidJump
                | Self::NotActivated
                | Self::StackUnderflow
                | Self::StackOverflow
                | Self::OutOfOffset
                | Self::CreateCollision
                | Self::OverflowPayment
                | Self::PrecompileError
                | Self::NonceOverflow
                | Self::CreateContractSizeLimit
                | Self::CreateContractStartingWithEF
                | Self::CreateInitcodeSizeLimit
        )
    }
}<|MERGE_RESOLUTION|>--- conflicted
+++ resolved
@@ -51,12 +51,7 @@
     /// Generic resources
     pub resources: S::Resources,
     /// Stack.
-<<<<<<< HEAD
-    // pub stack: Vec<U256, <S::Memory as MemorySubsystem>::Allocator>,
-    pub stack: self::stack::EVMStack<<S::Memory as MemorySubsystem>::Allocator>,
-=======
-    pub stack: Vec<U256, S::Allocator>,
->>>>>>> b12af27f
+    pub stack: self::stack::EVMStack<S::Allocator>,
     /// Caller address
     pub caller: <S::IOTypes as SystemIOTypesConfig>::Address,
     /// Contract information and invoking data
