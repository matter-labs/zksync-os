use super::*;
use native_resource_constants::*;

impl<S: EthereumLikeTypes> Interpreter<'_, S> {
    pub fn chainid(&mut self, system: &mut System<S>) -> InstructionResult {
        self.gas
            .spend_gas_and_native(gas_constants::BASE, CHAINID_NATIVE_COST)?;
        let result = U256::from(system.get_chain_id());
        self.stack.push_1(&result)?;
        Ok(())
    }

    pub fn coinbase(&mut self, system: &mut System<S>) -> InstructionResult {
<<<<<<< HEAD
        self.spend_gas_and_native(gas_constants::BASE, COINBASE_NATIVE_COST)?;
        self.stack.push_1(&b160_to_u256(system.get_coinbase()))?;
=======
        self.gas
            .spend_gas_and_native(gas_constants::BASE, COINBASE_NATIVE_COST)?;
        self.stack.push(b160_to_u256(system.get_coinbase()))?;
>>>>>>> 04b23b0f
        Ok(())
    }

    pub fn timestamp(&mut self, system: &mut System<S>) -> InstructionResult {
        self.gas
            .spend_gas_and_native(gas_constants::BASE, TIMESTAMP_NATIVE_COST)?;
        let result = U256::from(system.get_timestamp());
        self.stack.push_1(&result)?;
        Ok(())
    }

    pub fn number(&mut self, system: &mut System<S>) -> InstructionResult {
        self.gas
            .spend_gas_and_native(gas_constants::BASE, NUMBER_NATIVE_COST)?;
        let result = U256::from(system.get_block_number());
        self.stack.push_1(&result)?;
        Ok(())
    }

    pub fn difficulty(&mut self) -> InstructionResult {
<<<<<<< HEAD
        self.spend_gas_and_native(gas_constants::BASE, DIFFICULTY_NATIVE_COST)?;
        self.stack.push_1(&U256::one())?;
=======
        self.gas
            .spend_gas_and_native(gas_constants::BASE, DIFFICULTY_NATIVE_COST)?;
        self.stack.push(U256::ONE)?;
>>>>>>> 04b23b0f
        Ok(())
    }

    pub fn gaslimit(&mut self, system: &mut System<S>) -> InstructionResult {
        self.gas
            .spend_gas_and_native(gas_constants::BASE, GAS_NATIVE_COST)?;
        let result = U256::from(system.get_gas_limit());
        self.stack.push_1(&result)?;
        Ok(())
    }

    pub fn gasprice(&mut self, system: &mut System<S>) -> InstructionResult {
<<<<<<< HEAD
        self.spend_gas_and_native(gas_constants::BASE, GASPRICE_NATIVE_COST)?;
        self.stack.push_1(&system.get_gas_price())?;
=======
        self.gas
            .spend_gas_and_native(gas_constants::BASE, GASPRICE_NATIVE_COST)?;
        self.stack.push(system.get_gas_price())?;
>>>>>>> 04b23b0f
        Ok(())
    }

    pub fn basefee(&mut self, system: &mut System<S>) -> InstructionResult {
<<<<<<< HEAD
        self.spend_gas_and_native(gas_constants::BASE, BASEFEE_NATIVE_COST)?;
        self.stack.push_1(&system.get_eip1559_basefee())?;
=======
        self.gas
            .spend_gas_and_native(gas_constants::BASE, BASEFEE_NATIVE_COST)?;
        self.stack.push(system.get_eip1559_basefee())?;
>>>>>>> 04b23b0f
        Ok(())
    }

    pub fn origin(&mut self, system: &mut System<S>) -> InstructionResult {
        #[cfg(feature = "eip-7645")]
        {
            self.gas.spend_gas_and_native(0, ORIGIN_NATIVE_COST)?;
            return self.caller();
        }

        #[cfg(not(feature = "eip-7645"))]
        {
<<<<<<< HEAD
            self.spend_gas_and_native(gas_constants::BASE, ORIGIN_NATIVE_COST)?;
            self.stack.push_1(&b160_to_u256(system.get_tx_origin()))?;
=======
            self.gas
                .spend_gas_and_native(gas_constants::BASE, ORIGIN_NATIVE_COST)?;
            self.stack.push(b160_to_u256(system.get_tx_origin()))?;
>>>>>>> 04b23b0f
            Ok(())
        }
    }

    pub fn blockhash(&mut self, system: &mut System<S>) -> InstructionResult {
<<<<<<< HEAD
        self.spend_gas_and_native(gas_constants::BLOCKHASH, BLOCKHASH_NATIVE_COST)?;
        let block_number = self.stack.pop_1()?;
=======
        self.gas
            .spend_gas_and_native(gas_constants::BLOCKHASH, BLOCKHASH_NATIVE_COST)?;
        let [block_number] = self.stack.pop_values::<1>()?;
>>>>>>> 04b23b0f
        let block_number = u256_to_u64_saturated(&block_number);
        self.stack
            .push_unchecked(&system.get_blockhash(block_number));
        Ok(())
    }

    pub fn blobhash(&mut self, _system: &mut System<S>) -> InstructionResult {
<<<<<<< HEAD
        self.spend_gas_and_native(gas_constants::VERYLOW, 40)?;
        self.stack.stack_reduce_one()?;
        self.stack.push_unchecked(&U256::zero());

=======
        self.gas.spend_gas_and_native(gas_constants::VERYLOW, 40)?;
        let stack_top = self.stack.top_mut()?; // We ignore argument
        *stack_top = U256::ZERO;
>>>>>>> 04b23b0f
        Ok(())
    }

    pub fn blobbasefee(&mut self, _system: &mut System<S>) -> InstructionResult {
<<<<<<< HEAD
        self.spend_gas_and_native(gas_constants::BASE, 40)?;
        self.stack.push_1(&U256::one())
=======
        self.gas.spend_gas_and_native(gas_constants::BASE, 40)?;
        self.stack.push(U256::from(1))
>>>>>>> 04b23b0f
    }
}<|MERGE_RESOLUTION|>--- conflicted
+++ resolved
@@ -11,14 +11,8 @@
     }
 
     pub fn coinbase(&mut self, system: &mut System<S>) -> InstructionResult {
-<<<<<<< HEAD
-        self.spend_gas_and_native(gas_constants::BASE, COINBASE_NATIVE_COST)?;
+        self.gas.spend_gas_and_native(gas_constants::BASE, COINBASE_NATIVE_COST)?;
         self.stack.push_1(&b160_to_u256(system.get_coinbase()))?;
-=======
-        self.gas
-            .spend_gas_and_native(gas_constants::BASE, COINBASE_NATIVE_COST)?;
-        self.stack.push(b160_to_u256(system.get_coinbase()))?;
->>>>>>> 04b23b0f
         Ok(())
     }
 
@@ -39,14 +33,8 @@
     }
 
     pub fn difficulty(&mut self) -> InstructionResult {
-<<<<<<< HEAD
-        self.spend_gas_and_native(gas_constants::BASE, DIFFICULTY_NATIVE_COST)?;
+        self.gas.spend_gas_and_native(gas_constants::BASE, DIFFICULTY_NATIVE_COST)?;
         self.stack.push_1(&U256::one())?;
-=======
-        self.gas
-            .spend_gas_and_native(gas_constants::BASE, DIFFICULTY_NATIVE_COST)?;
-        self.stack.push(U256::ONE)?;
->>>>>>> 04b23b0f
         Ok(())
     }
 
@@ -59,26 +47,14 @@
     }
 
     pub fn gasprice(&mut self, system: &mut System<S>) -> InstructionResult {
-<<<<<<< HEAD
-        self.spend_gas_and_native(gas_constants::BASE, GASPRICE_NATIVE_COST)?;
+        self.gas.spend_gas_and_native(gas_constants::BASE, GASPRICE_NATIVE_COST)?;
         self.stack.push_1(&system.get_gas_price())?;
-=======
-        self.gas
-            .spend_gas_and_native(gas_constants::BASE, GASPRICE_NATIVE_COST)?;
-        self.stack.push(system.get_gas_price())?;
->>>>>>> 04b23b0f
         Ok(())
     }
 
     pub fn basefee(&mut self, system: &mut System<S>) -> InstructionResult {
-<<<<<<< HEAD
-        self.spend_gas_and_native(gas_constants::BASE, BASEFEE_NATIVE_COST)?;
+        self.gas.spend_gas_and_native(gas_constants::BASE, BASEFEE_NATIVE_COST)?;
         self.stack.push_1(&system.get_eip1559_basefee())?;
-=======
-        self.gas
-            .spend_gas_and_native(gas_constants::BASE, BASEFEE_NATIVE_COST)?;
-        self.stack.push(system.get_eip1559_basefee())?;
->>>>>>> 04b23b0f
         Ok(())
     }
 
@@ -91,27 +67,15 @@
 
         #[cfg(not(feature = "eip-7645"))]
         {
-<<<<<<< HEAD
-            self.spend_gas_and_native(gas_constants::BASE, ORIGIN_NATIVE_COST)?;
+            self.gas.spend_gas_and_native(gas_constants::BASE, ORIGIN_NATIVE_COST)?;
             self.stack.push_1(&b160_to_u256(system.get_tx_origin()))?;
-=======
-            self.gas
-                .spend_gas_and_native(gas_constants::BASE, ORIGIN_NATIVE_COST)?;
-            self.stack.push(b160_to_u256(system.get_tx_origin()))?;
->>>>>>> 04b23b0f
             Ok(())
         }
     }
 
     pub fn blockhash(&mut self, system: &mut System<S>) -> InstructionResult {
-<<<<<<< HEAD
-        self.spend_gas_and_native(gas_constants::BLOCKHASH, BLOCKHASH_NATIVE_COST)?;
+        self.gas.spend_gas_and_native(gas_constants::BLOCKHASH, BLOCKHASH_NATIVE_COST)?;
         let block_number = self.stack.pop_1()?;
-=======
-        self.gas
-            .spend_gas_and_native(gas_constants::BLOCKHASH, BLOCKHASH_NATIVE_COST)?;
-        let [block_number] = self.stack.pop_values::<1>()?;
->>>>>>> 04b23b0f
         let block_number = u256_to_u64_saturated(&block_number);
         self.stack
             .push_unchecked(&system.get_blockhash(block_number));
@@ -119,26 +83,15 @@
     }
 
     pub fn blobhash(&mut self, _system: &mut System<S>) -> InstructionResult {
-<<<<<<< HEAD
-        self.spend_gas_and_native(gas_constants::VERYLOW, 40)?;
+        self.gas.spend_gas_and_native(gas_constants::VERYLOW, 40)?;
         self.stack.stack_reduce_one()?;
         self.stack.push_unchecked(&U256::zero());
 
-=======
-        self.gas.spend_gas_and_native(gas_constants::VERYLOW, 40)?;
-        let stack_top = self.stack.top_mut()?; // We ignore argument
-        *stack_top = U256::ZERO;
->>>>>>> 04b23b0f
         Ok(())
     }
 
     pub fn blobbasefee(&mut self, _system: &mut System<S>) -> InstructionResult {
-<<<<<<< HEAD
-        self.spend_gas_and_native(gas_constants::BASE, 40)?;
+        self.gas.spend_gas_and_native(gas_constants::BASE, 40)?;
         self.stack.push_1(&U256::one())
-=======
-        self.gas.spend_gas_and_native(gas_constants::BASE, 40)?;
-        self.stack.push(U256::from(1))
->>>>>>> 04b23b0f
     }
 }