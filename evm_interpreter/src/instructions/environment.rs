--- conflicted
+++ resolved
@@ -31,11 +31,7 @@
 
     pub fn difficulty(&mut self) -> InstructionResult {
         self.spend_gas_and_native(gas_constants::BASE, DIFFICULTY_NATIVE_COST)?;
-<<<<<<< HEAD
-        self.stack.push_1(&U256::zero())?;
-=======
-        self.push_values(&[U256::ONE])?;
->>>>>>> b12af27f
+        self.stack.push_1(&U256::one())?;
         Ok(())
     }
 
