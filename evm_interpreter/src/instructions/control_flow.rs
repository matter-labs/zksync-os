use super::*;
use native_resource_constants::*;

impl<S: EthereumLikeTypes> Interpreter<'_, S> {
    pub fn jump(&mut self) -> InstructionResult {
        self.gas
            .spend_gas_and_native(gas_constants::MID, JUMP_NATIVE_COST)?;
        let dest = self.stack.pop_1()?;
<<<<<<< HEAD
        let dest = Self::cast_to_usize(&dest, ExitCode::InvalidJump)?;
=======
        let dest = Self::cast_to_usize(dest, ExitCode::InvalidJump)?;
>>>>>>> 0563213f
        if self.bytecode_preprocessing.is_valid_jumpdest(dest) {
            self.instruction_pointer = dest;
            Ok(())
        } else {
            Err(ExitCode::InvalidJump)
        }
    }

    pub fn jumpi(&mut self) -> InstructionResult {
        self.gas
            .spend_gas_and_native(gas_constants::HIGH, JUMPI_NATIVE_COST)?;
        let (dest, value) = self.stack.pop_2()?;
<<<<<<< HEAD
        if value.is_zero() == false {
            let dest = Self::cast_to_usize(&dest, ExitCode::InvalidJump)?;
=======
        if *value != U256::ZERO {
            let dest = Self::cast_to_usize(dest, ExitCode::InvalidJump)?;
>>>>>>> 0563213f
            if self.bytecode_preprocessing.is_valid_jumpdest(dest) {
                self.instruction_pointer = dest;
            } else {
                return Err(ExitCode::InvalidJump);
            }
        }
        Ok(())
    }

    pub fn jumpdest(&mut self) -> InstructionResult {
        self.gas
            .spend_gas_and_native(gas_constants::JUMPDEST, JUMPDEST_NATIVE_COST)?;
        Ok(())
    }

    pub fn pc(&mut self) -> InstructionResult {
        self.gas
            .spend_gas_and_native(gas_constants::BASE, PC_NATIVE_COST)?;
<<<<<<< HEAD
        self.stack
            .push_1(&U256::from((self.instruction_pointer - 1) as u64))?;
=======
        self.stack.push(&U256::from(self.instruction_pointer - 1))?;
>>>>>>> 0563213f
        Ok(())
    }

    pub fn ret(&mut self) -> InstructionResult {
        self.gas.spend_gas_and_native(0, RETURN_NATIVE_COST)?;
        let (offset, len) = self.stack.pop_2()?;
<<<<<<< HEAD
        let len = Self::cast_to_usize(&len, ExitCode::InvalidOperandOOG)?;
=======
        let len = Self::cast_to_usize(len, ExitCode::InvalidOperandOOG)?;
>>>>>>> 0563213f
        if len == 0 {
            self.returndata_location = 0..0;
        } else {
            let offset = Self::cast_to_usize(&offset, ExitCode::InvalidOperandOOG)?;
            self.resize_heap(offset, len)?;
            let (end, of) = offset.overflowing_add(len);
            if of {
                return Err(ExitCode::InvalidOperandOOG);
            }
            self.returndata_location = offset..end;
        }
        Err(ExitCode::Return)
    }

    pub fn revert(&mut self) -> InstructionResult {
        self.gas.spend_gas_and_native(0, REVERT_NATIVE_COST)?;
        let (offset, len) = self.stack.pop_2()?;
<<<<<<< HEAD
        let len = Self::cast_to_usize(&len, ExitCode::InvalidOperandOOG)?;
=======
        let len = Self::cast_to_usize(len, ExitCode::InvalidOperandOOG)?;
>>>>>>> 0563213f
        if len == 0 {
            self.returndata_location = 0..0;
        } else {
            let offset = Self::cast_to_usize(&offset, ExitCode::InvalidOperandOOG)?;
            self.resize_heap(offset, len)?;
            let (end, of) = offset.overflowing_add(len);
            if of {
                return Err(ExitCode::InvalidOperandOOG);
            }
            self.returndata_location = offset..end;
        }
        Err(ExitCode::Revert)
    }
}<|MERGE_RESOLUTION|>--- conflicted
+++ resolved
@@ -6,11 +6,7 @@
         self.gas
             .spend_gas_and_native(gas_constants::MID, JUMP_NATIVE_COST)?;
         let dest = self.stack.pop_1()?;
-<<<<<<< HEAD
-        let dest = Self::cast_to_usize(&dest, ExitCode::InvalidJump)?;
-=======
         let dest = Self::cast_to_usize(dest, ExitCode::InvalidJump)?;
->>>>>>> 0563213f
         if self.bytecode_preprocessing.is_valid_jumpdest(dest) {
             self.instruction_pointer = dest;
             Ok(())
@@ -23,13 +19,8 @@
         self.gas
             .spend_gas_and_native(gas_constants::HIGH, JUMPI_NATIVE_COST)?;
         let (dest, value) = self.stack.pop_2()?;
-<<<<<<< HEAD
         if value.is_zero() == false {
-            let dest = Self::cast_to_usize(&dest, ExitCode::InvalidJump)?;
-=======
-        if *value != U256::ZERO {
             let dest = Self::cast_to_usize(dest, ExitCode::InvalidJump)?;
->>>>>>> 0563213f
             if self.bytecode_preprocessing.is_valid_jumpdest(dest) {
                 self.instruction_pointer = dest;
             } else {
@@ -48,23 +39,15 @@
     pub fn pc(&mut self) -> InstructionResult {
         self.gas
             .spend_gas_and_native(gas_constants::BASE, PC_NATIVE_COST)?;
-<<<<<<< HEAD
         self.stack
-            .push_1(&U256::from((self.instruction_pointer - 1) as u64))?;
-=======
-        self.stack.push(&U256::from(self.instruction_pointer - 1))?;
->>>>>>> 0563213f
+            .push(&U256::from((self.instruction_pointer - 1) as u64))?;
         Ok(())
     }
 
     pub fn ret(&mut self) -> InstructionResult {
         self.gas.spend_gas_and_native(0, RETURN_NATIVE_COST)?;
         let (offset, len) = self.stack.pop_2()?;
-<<<<<<< HEAD
-        let len = Self::cast_to_usize(&len, ExitCode::InvalidOperandOOG)?;
-=======
         let len = Self::cast_to_usize(len, ExitCode::InvalidOperandOOG)?;
->>>>>>> 0563213f
         if len == 0 {
             self.returndata_location = 0..0;
         } else {
@@ -82,11 +65,7 @@
     pub fn revert(&mut self) -> InstructionResult {
         self.gas.spend_gas_and_native(0, REVERT_NATIVE_COST)?;
         let (offset, len) = self.stack.pop_2()?;
-<<<<<<< HEAD
-        let len = Self::cast_to_usize(&len, ExitCode::InvalidOperandOOG)?;
-=======
         let len = Self::cast_to_usize(len, ExitCode::InvalidOperandOOG)?;
->>>>>>> 0563213f
         if len == 0 {
             self.returndata_location = 0..0;
         } else {
