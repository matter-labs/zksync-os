--- conflicted
+++ resolved
@@ -286,22 +286,7 @@
         &mut self,
         external_call_dest: &mut Option<ExternalCall<S>>,
     ) -> InstructionResult {
-<<<<<<< HEAD
-        #[cfg(all(not(feature = "callcode"), not(miri)))]
-        {
-            // we will not support CALLCODE and it's broken
-            self.return_invalid();
-
-            None
-        }
-
-        #[cfg(any(feature = "callcode", miri))]
-        {
-            self.call_impl(CallScheme::CallCode, external_call_dest)
-        }
-=======
-        self.call_impl(_system, CallScheme::CallCode, external_call_dest)
->>>>>>> 6fde8593
+        self.call_impl(CallScheme::CallCode, external_call_dest)
     }
 
     pub fn delegate_call(
