use crate::gas::gas_utils;
use crate::interpreter::*;
use core::hint::unreachable_unchecked;
use gas_constants::{CALL_STIPEND, INITCODE_WORD_COST, SHA3WORD};

use native_resource_constants::*;
use zk_ee::kv_markers::MAX_EVENT_TOPICS;
use zk_ee::system::*;

use super::*;

impl<'ee, S: EthereumLikeTypes> Interpreter<'ee, S> {
    pub fn balance(&mut self, system: &mut System<S>) -> InstructionResult {
<<<<<<< HEAD
        self.spend_gas_and_native(0, BALANCE_NATIVE_COST)?;
        let stack_top = self.stack.peek_mut()?;
        let address = u256_to_b160(stack_top);
        let value =
            system
                .io
                .get_nominal_token_balance(THIS_EE_TYPE, &mut self.resources, &address)?;

=======
        self.gas.spend_gas_and_native(0, BALANCE_NATIVE_COST)?;
        let stack_top = self.stack.top_mut()?;
        let address = u256_to_b160(*stack_top);
        let value = system.io.get_nominal_token_balance(
            THIS_EE_TYPE,
            self.gas.resources_mut(),
            &address,
        )?;
>>>>>>> 04b23b0f
        *stack_top = value;

        Ok(())
    }

    pub fn selfbalance(&mut self, system: &mut System<S>) -> InstructionResult {
<<<<<<< HEAD
        self.spend_gas_and_native(0, SELFBALANCE_NATIVE_COST)?;
        let value = system
            .io
            .get_selfbalance(THIS_EE_TYPE, &mut self.resources, &self.address)?;
        self.stack.push_1(&value)
    }

    pub fn extcodesize(&mut self, system: &mut System<S>) -> InstructionResult {
        self.spend_gas_and_native(0, EXTCODESIZE_NATIVE_COST)?;
        let stack_top = self.stack.peek_mut()?;
        let address = u256_to_b160(stack_top);
        let value =
            system
                .io
                .get_observable_bytecode_size(THIS_EE_TYPE, &mut self.resources, &address)?;

        *stack_top = U256::from(value as u64);

=======
        self.gas.spend_gas_and_native(0, SELFBALANCE_NATIVE_COST)?;
        let value =
            system
                .io
                .get_selfbalance(THIS_EE_TYPE, self.gas.resources_mut(), &self.address)?;
        self.stack.push(value)
    }

    pub fn extcodesize(&mut self, system: &mut System<S>) -> InstructionResult {
        self.gas.spend_gas_and_native(0, EXTCODESIZE_NATIVE_COST)?;
        let stack_top = self.stack.top_mut()?;
        let address = u256_to_b160(*stack_top);
        let value = system.io.get_observable_bytecode_size(
            THIS_EE_TYPE,
            self.gas.resources_mut(),
            &address,
        )?;
        *stack_top = U256::from(value);
>>>>>>> 04b23b0f
        Ok(())
    }

    pub fn extcodehash(&mut self, system: &mut System<S>) -> InstructionResult {
<<<<<<< HEAD
        self.spend_gas_and_native(0, EXTCODEHASH_NATIVE_COST)?;
        let stack_top = self.stack.peek_mut()?;
        let address = u256_to_b160(stack_top);
        let value =
            system
                .io
                .get_observable_bytecode_hash(THIS_EE_TYPE, &mut self.resources, &address)?;
=======
        self.gas.spend_gas_and_native(0, EXTCODEHASH_NATIVE_COST)?;
        let stack_top = self.stack.top_mut()?;
        let address = u256_to_b160(*stack_top);
        let value = system.io.get_observable_bytecode_hash(
            THIS_EE_TYPE,
            self.gas.resources_mut(),
            &address,
        )?;
>>>>>>> 04b23b0f

        *stack_top = value.into_u256_be();

        Ok(())
    }

    pub fn extcodecopy(&mut self, system: &mut System<S>) -> InstructionResult {
        let (address, memory_offset, source_offset, len) = self.stack.pop_4()?;
        let address = u256_to_b160(address);

        // first deal with locals memory
        let (memory_offset, len) =
            Self::cast_offset_and_len(&memory_offset, &len, ExitCode::InvalidOperandOOG)?;

        let maybe_source_offset = u256_try_to_usize(&source_offset);

        // resize memory to account for the destination memory required
        self.resize_heap(memory_offset, len)?;

        let bytecode =
            system
                .io
                .get_observable_bytecode(THIS_EE_TYPE, self.gas.resources_mut(), &address)?;

        // now follow logic of calldatacopy
        let source = maybe_source_offset
            .and_then(|offset| bytecode.get(offset..))
            .unwrap_or(&[]);

        // Charge for copy cost
        let (gas_cost, native_cost) = gas_utils::copy_cost(len as u64)?;
        self.gas
            .spend_gas_and_native(gas_cost, native_cost + EXTCODECOPY_NATIVE_COST)?;

        copy_and_zeropad_nonoverlapping(source, &mut self.heap[memory_offset..memory_offset + len]);

        if Self::PRINT_OPCODES {
            use core::fmt::Write;
            let _ = system.get_logger().write_fmt(format_args!(
                " len {}, source offset: {:?}, dest offset {}",
                len,
                maybe_source_offset.unwrap(),
                memory_offset
            ));
        }

        Ok(())
    }

    pub fn sload(&mut self, system: &mut System<S>) -> InstructionResult {
<<<<<<< HEAD
        self.spend_gas_and_native(0, SLOAD_NATIVE_COST)?;
        // TODO: extend U256 to produce bytes32 immediately
        let stack_top = self.stack.peek_mut()?;
=======
        self.gas.spend_gas_and_native(0, SLOAD_NATIVE_COST)?;
        let stack_head = self.stack.top_mut()?;
>>>>>>> 04b23b0f
        let value = system.io.storage_read::<false>(
            THIS_EE_TYPE,
            self.gas.resources_mut(),
            &self.address,
            &Bytes32::from_u256_be(stack_top),
        )?;

        // TODO: extend stack to push Bytes32/u64 directly
        *stack_top = value.into_u256_be();

        Ok(())
    }

    pub fn tload(&mut self, system: &mut System<S>) -> InstructionResult {
<<<<<<< HEAD
        self.spend_gas_and_native(0, TLOAD_NATIVE_COST)?;
        let stack_top = self.stack.peek_mut()?;
=======
        self.gas.spend_gas_and_native(0, TLOAD_NATIVE_COST)?;
        let stack_head = self.stack.top_mut()?;
>>>>>>> 04b23b0f
        let value = system.io.storage_read::<true>(
            THIS_EE_TYPE,
            self.gas.resources_mut(),
            &self.address,
            &Bytes32::from_u256_be(stack_top),
        )?;
        *stack_top = value.into_u256_be();

        Ok(())
    }

    pub fn sstore(&mut self, system: &mut System<S>) -> InstructionResult {
        self.gas.spend_gas_and_native(0, SSTORE_NATIVE_COST)?;
        if self.is_static_frame() {
            return Err(ExitCode::StateChangeDuringStaticCall);
        }
        if self.gas.gas_left() <= CALL_STIPEND {
            return Err(ExitCode::InvalidOperandOOG);
        }
        let (index, value) = self.stack.pop_2()?;
        let index = Bytes32::from_u256_be(index);
        let value = Bytes32::from_u256_be(value);

        system.io.storage_write::<false>(
            THIS_EE_TYPE,
            self.gas.resources_mut(),
            &self.address,
            &index,
            &value,
        )?;

        // This is an example of what would need to be done with tracing
        if Self::PRINT_OPCODES {
            use core::fmt::Write;
            let _ = system.get_logger().write_fmt(format_args!(
                " address {:?}, key {:?}, value {:?}",
                &self.address, &index, &value
            ));
        }

        Ok(())
    }

    pub fn tstore(&mut self, system: &mut System<S>) -> InstructionResult {
        self.gas.spend_gas_and_native(0, TSTORE_NATIVE_COST)?;
        if self.is_static_frame() {
            return Err(ExitCode::StateChangeDuringStaticCall);
        }

        let (index, value) = self.stack.pop_2()?;
        let index = Bytes32::from_u256_be(index);
        let value = Bytes32::from_u256_be(value);
        system.io.storage_write::<true>(
            THIS_EE_TYPE,
            self.gas.resources_mut(),
            &self.address,
            &index,
            &value,
        )?;

        Ok(())
    }

    pub fn log<const N: usize>(&mut self, system: &mut System<S>) -> InstructionResult {
        assert!(N <= MAX_EVENT_TOPICS);
        self.gas.spend_gas_and_native(0, LOG_NATIVE_COST)?;

        if self.is_static_frame() {
            return Err(ExitCode::StateChangeDuringStaticCall);
        }

        let (mem_offset, len) = self.stack.pop_2()?;
        let (mem_offset, len) =
            Self::cast_offset_and_len(&mem_offset, &len, ExitCode::InvalidOperandOOG)?;
        let mut topics: arrayvec::ArrayVec<Bytes32, 4> = arrayvec::ArrayVec::new();
        for _ in 0..N {
            topics.push(Bytes32::from_u256_be(self.stack.pop_1()?));
        }

        // resize memory
        self.resize_heap(mem_offset, len)?;
        let data = &self.heap[mem_offset..mem_offset + len];

        system.io.emit_event(
            ExecutionEnvironmentType::EVM,
            self.gas.resources_mut(),
            &self.address,
            &topics,
            data,
        )?;

        if Self::PRINT_OPCODES {
            use core::fmt::Write;
            let _ = system.get_logger().write_fmt(format_args!(
                " topics: {:?}, data length: {}",
                &topics,
                &data.len(),
            ));
        }

        Ok(())
    }

    pub fn selfdestruct(&mut self, system: &mut System<S>) -> InstructionResult {
        self.gas
            .spend_gas_and_native(gas_constants::SELFDESTRUCT, SELFDESTRUCT_NATIVE_COST)?;

        if self.is_static_frame() {
            return Err(ExitCode::StateChangeDuringStaticCall);
        }

        let beneficiary = u256_to_b160(self.stack.pop_1()?);
        system.io.mark_for_deconstruction(
            THIS_EE_TYPE,
            self.gas.resources_mut(),
            &self.address,
            &beneficiary,
            self.is_constructor,
        )?;

        Err(ExitCode::SelfDestruct)
    }

    pub fn create<const IS_CREATE2: bool>(
        &mut self,
        system: &mut System<S>,
        external_call_dest: &mut Option<ExternalCall<S>>,
    ) -> InstructionResult {
        self.gas.spend_gas_and_native(
            gas_constants::CREATE,
            if IS_CREATE2 {
                native_resource_constants::CREATE2_NATIVE_COST
            } else {
                native_resource_constants::CREATE_NATIVE_COST
            },
        )?;

        if self.is_static_frame() {
            return Err(ExitCode::StateChangeDuringStaticCall);
        }
        self.clear_last_returndata();

        let (value, code_offset, len) = self.stack.pop_3()?;

        let (code_offset, len) =
            Self::cast_offset_and_len(code_offset, len, ExitCode::InvalidOperandOOG)?;
        let value = value.clone();

        self.resize_heap(code_offset, len)?;

        // Create code size is limited
        if len > MAX_INITCODE_SIZE {
            return Err(ExitCode::CreateInitcodeSizeLimit);
        }

        // Charge for dynamic gas
        let cost_per_word = if IS_CREATE2 {
            INITCODE_WORD_COST + SHA3WORD
        } else {
            INITCODE_WORD_COST
        };
        let initcode_cost = cost_per_word * ((len as u64).next_multiple_of(32) / 32);
        self.gas.spend_gas(initcode_cost)?;
        let end = code_offset + len; // can not overflow as we resized heap above using same values

        // we will charge for everything in the "should_continue..." function
        let scheme = if IS_CREATE2 {
            let salt = self.stack.pop_1()?;
            CreateScheme::Create2 { salt: salt.clone() }
        } else {
            CreateScheme::Create
        };

        // TODO: not necessary once heaps get the same treatment as calldata
        let deployment_code = code_offset..end;

        let ee_specific_data = alloc::boxed::Box::try_new_in(scheme, system.get_allocator())
            .expect("system allocator must be capable to allocate for EE deployment parameters");
        // at this preemption point we give all resources for preparation
        let all_resources = self.gas.take_resources();

        let deployment_parameters = EVMDeploymentRequest {
            deployment_code,
            ee_specific_deployment_processing_data: Some(
                ee_specific_data as alloc::boxed::Box<dyn core::any::Any, S::Allocator>,
            ),
            nominal_token_value: value,
            deployer_full_resources: all_resources,
        };

        *external_call_dest = Some(ExternalCall::Create(deployment_parameters));

        Err(ExitCode::ExternalCall)
    }

    pub fn call(&mut self, external_call_dest: &mut Option<ExternalCall<S>>) -> InstructionResult {
        self.call_impl(CallScheme::Call, external_call_dest)
    }

    pub fn call_code(
        &mut self,
        external_call_dest: &mut Option<ExternalCall<S>>,
    ) -> InstructionResult {
        self.call_impl(CallScheme::CallCode, external_call_dest)
    }

    pub fn delegate_call(
        &mut self,
        external_call_dest: &mut Option<ExternalCall<S>>,
    ) -> InstructionResult {
        self.call_impl(CallScheme::DelegateCall, external_call_dest)
    }

    pub fn static_call(
        &mut self,
        external_call_dest: &mut Option<ExternalCall<S>>,
    ) -> InstructionResult {
        self.call_impl(CallScheme::StaticCall, external_call_dest)
    }

    fn call_impl(
        &mut self,
        scheme: CallScheme,
        external_call_dest: &mut Option<ExternalCall<S>>,
    ) -> InstructionResult {
        self.gas
            .spend_gas_and_native(0, native_resource_constants::CALL_NATIVE_COST)?;
        self.clear_last_returndata();
<<<<<<< HEAD

        let (local_gas_limit, to) = self.stack.pop_2()?;
        let local_gas_limit = u256_to_u64_saturated(local_gas_limit);
        let to = u256_to_b160(to);
=======
        // TODO optimize stack operations
        let [gas_to_pass, to] = self.stack.pop_values::<2>()?;
        let to = u256_to_b160(to);
        let gas_to_pass = u256_to_u64_saturated(&gas_to_pass);
>>>>>>> 04b23b0f

        let value = match scheme {
            CallScheme::CallCode => {
                let value = self.stack.pop_1()?;

                value.clone()
            }
            CallScheme::Call => {
                let value = self.stack.pop_1()?;
                if self.is_static && value.is_zero() == false {
                    return Err(ExitCode::CallNotAllowedInsideStatic);
                }

                value.clone()
            }
            CallScheme::DelegateCall => self.call_value.clone(),
            CallScheme::StaticCall => U256::zero(),
        };

        let (in_offset, in_len, out_offset, out_len) = self.stack.pop_4()?;

        let (in_offset, in_len) =
            Self::cast_offset_and_len(in_offset, in_len, ExitCode::InvalidOperandOOG)?;

        let (out_offset, out_len) =
            Self::cast_offset_and_len(out_offset, out_len, ExitCode::InvalidOperandOOG)?;

        self.resize_heap(in_offset, in_len)?;
        self.resize_heap(out_offset, out_len)?;

        // TODO: not necessary once heaps get the calldata treatment
        let calldata = in_offset..(in_offset + in_len);

        // TODO clarify gas model here
        // NOTE: we give to the system both what we have NOW, and what we WANT to pass,
        // and depending on warm/cold behavior it may charge more from the current frame,
        // and pass less.

        let is_static = matches!(scheme, CallScheme::StaticCall) || self.is_static;
        let call_modifier = if is_static {
            match scheme {
                CallScheme::DelegateCall => CallModifier::DelegateStatic,
                CallScheme::CallCode => CallModifier::EVMCallcodeStatic,
                _ => CallModifier::Static,
            }
        } else {
            match scheme {
                CallScheme::Call => CallModifier::NoModifier,
                CallScheme::DelegateCall => CallModifier::Delegate,
                CallScheme::CallCode => CallModifier::EVMCallcode,
                _ => unsafe { unreachable_unchecked() },
            }
        };

        // we also set "last returndata" as a placeholder place for "to where to copy"
        self.returndata_location = out_offset..(out_offset + out_len);

        let call_request = EVMCallRequest {
            destination_address: to,
            calldata,
            modifier: call_modifier,
            gas_to_pass,
            call_value: value,
        };

        *external_call_dest = Some(ExternalCall::Call(call_request));
        Err(ExitCode::ExternalCall)
    }
}<|MERGE_RESOLUTION|>--- conflicted
+++ resolved
@@ -11,92 +11,49 @@
 
 impl<'ee, S: EthereumLikeTypes> Interpreter<'ee, S> {
     pub fn balance(&mut self, system: &mut System<S>) -> InstructionResult {
-<<<<<<< HEAD
-        self.spend_gas_and_native(0, BALANCE_NATIVE_COST)?;
+        self.gas.spend_gas_and_native(0, BALANCE_NATIVE_COST)?;
         let stack_top = self.stack.peek_mut()?;
         let address = u256_to_b160(stack_top);
         let value =
             system
                 .io
-                .get_nominal_token_balance(THIS_EE_TYPE, &mut self.resources, &address)?;
-
-=======
-        self.gas.spend_gas_and_native(0, BALANCE_NATIVE_COST)?;
-        let stack_top = self.stack.top_mut()?;
-        let address = u256_to_b160(*stack_top);
-        let value = system.io.get_nominal_token_balance(
-            THIS_EE_TYPE,
-            self.gas.resources_mut(),
-            &address,
-        )?;
->>>>>>> 04b23b0f
+                .get_nominal_token_balance(THIS_EE_TYPE, self.gas.resources_mut(), &address)?;
+
         *stack_top = value;
 
         Ok(())
     }
 
     pub fn selfbalance(&mut self, system: &mut System<S>) -> InstructionResult {
-<<<<<<< HEAD
-        self.spend_gas_and_native(0, SELFBALANCE_NATIVE_COST)?;
+        self.gas.spend_gas_and_native(0, SELFBALANCE_NATIVE_COST)?;
         let value = system
             .io
-            .get_selfbalance(THIS_EE_TYPE, &mut self.resources, &self.address)?;
+            .get_selfbalance(THIS_EE_TYPE, self.gas.resources_mut(), &self.address)?;
         self.stack.push_1(&value)
     }
 
     pub fn extcodesize(&mut self, system: &mut System<S>) -> InstructionResult {
-        self.spend_gas_and_native(0, EXTCODESIZE_NATIVE_COST)?;
+        self.gas.spend_gas_and_native(0, EXTCODESIZE_NATIVE_COST)?;
         let stack_top = self.stack.peek_mut()?;
         let address = u256_to_b160(stack_top);
         let value =
             system
                 .io
-                .get_observable_bytecode_size(THIS_EE_TYPE, &mut self.resources, &address)?;
+                .get_observable_bytecode_size(THIS_EE_TYPE, self.gas.resources_mut(), &address)?;
 
         *stack_top = U256::from(value as u64);
 
-=======
-        self.gas.spend_gas_and_native(0, SELFBALANCE_NATIVE_COST)?;
-        let value =
-            system
-                .io
-                .get_selfbalance(THIS_EE_TYPE, self.gas.resources_mut(), &self.address)?;
-        self.stack.push(value)
-    }
-
-    pub fn extcodesize(&mut self, system: &mut System<S>) -> InstructionResult {
-        self.gas.spend_gas_and_native(0, EXTCODESIZE_NATIVE_COST)?;
-        let stack_top = self.stack.top_mut()?;
-        let address = u256_to_b160(*stack_top);
-        let value = system.io.get_observable_bytecode_size(
-            THIS_EE_TYPE,
-            self.gas.resources_mut(),
-            &address,
-        )?;
-        *stack_top = U256::from(value);
->>>>>>> 04b23b0f
         Ok(())
     }
 
     pub fn extcodehash(&mut self, system: &mut System<S>) -> InstructionResult {
-<<<<<<< HEAD
-        self.spend_gas_and_native(0, EXTCODEHASH_NATIVE_COST)?;
+        self.gas.spend_gas_and_native(0, EXTCODEHASH_NATIVE_COST)?;
         let stack_top = self.stack.peek_mut()?;
         let address = u256_to_b160(stack_top);
         let value =
             system
                 .io
-                .get_observable_bytecode_hash(THIS_EE_TYPE, &mut self.resources, &address)?;
-=======
-        self.gas.spend_gas_and_native(0, EXTCODEHASH_NATIVE_COST)?;
-        let stack_top = self.stack.top_mut()?;
-        let address = u256_to_b160(*stack_top);
-        let value = system.io.get_observable_bytecode_hash(
-            THIS_EE_TYPE,
-            self.gas.resources_mut(),
-            &address,
-        )?;
->>>>>>> 04b23b0f
+                .get_observable_bytecode_hash(THIS_EE_TYPE, self.gas.resources_mut(), &address)?;
 
         *stack_top = value.into_u256_be();
 
@@ -147,14 +104,9 @@
     }
 
     pub fn sload(&mut self, system: &mut System<S>) -> InstructionResult {
-<<<<<<< HEAD
-        self.spend_gas_and_native(0, SLOAD_NATIVE_COST)?;
+        self.gas.spend_gas_and_native(0, SLOAD_NATIVE_COST)?;
         // TODO: extend U256 to produce bytes32 immediately
         let stack_top = self.stack.peek_mut()?;
-=======
-        self.gas.spend_gas_and_native(0, SLOAD_NATIVE_COST)?;
-        let stack_head = self.stack.top_mut()?;
->>>>>>> 04b23b0f
         let value = system.io.storage_read::<false>(
             THIS_EE_TYPE,
             self.gas.resources_mut(),
@@ -169,13 +121,8 @@
     }
 
     pub fn tload(&mut self, system: &mut System<S>) -> InstructionResult {
-<<<<<<< HEAD
-        self.spend_gas_and_native(0, TLOAD_NATIVE_COST)?;
+        self.gas.spend_gas_and_native(0, TLOAD_NATIVE_COST)?;
         let stack_top = self.stack.peek_mut()?;
-=======
-        self.gas.spend_gas_and_native(0, TLOAD_NATIVE_COST)?;
-        let stack_head = self.stack.top_mut()?;
->>>>>>> 04b23b0f
         let value = system.io.storage_read::<true>(
             THIS_EE_TYPE,
             self.gas.resources_mut(),
@@ -404,17 +351,10 @@
         self.gas
             .spend_gas_and_native(0, native_resource_constants::CALL_NATIVE_COST)?;
         self.clear_last_returndata();
-<<<<<<< HEAD
-
-        let (local_gas_limit, to) = self.stack.pop_2()?;
-        let local_gas_limit = u256_to_u64_saturated(local_gas_limit);
+
+        let (gas_to_pass, to) = self.stack.pop_2()?;
+        let gas_to_pass = u256_to_u64_saturated(gas_to_pass);
         let to = u256_to_b160(to);
-=======
-        // TODO optimize stack operations
-        let [gas_to_pass, to] = self.stack.pop_values::<2>()?;
-        let to = u256_to_b160(to);
-        let gas_to_pass = u256_to_u64_saturated(&gas_to_pass);
->>>>>>> 04b23b0f
 
         let value = match scheme {
             CallScheme::CallCode => {
