use super::*;
use native_resource_constants::*;

impl<S: EthereumLikeTypes> Interpreter<'_, S> {
    pub fn lt(&mut self) -> InstructionResult {
        self.gas
            .spend_gas_and_native(gas_constants::VERYLOW, LT_NATIVE_COST)?;
        let (op1, op2) = self.stack.pop_1_and_peek_mut()?;
<<<<<<< HEAD
        if op1.lt(&*op2) {
            U256::write_one(op2);
=======
        *op2 = if op1.lt(op2) {
            U256::from(1)
>>>>>>> 0563213f
        } else {
            U256::write_zero(op2);
        }
        Ok(())
    }

    pub fn gt(&mut self) -> InstructionResult {
        self.gas
            .spend_gas_and_native(gas_constants::VERYLOW, GT_NATIVE_COST)?;
        let (op1, op2) = self.stack.pop_1_and_peek_mut()?;
<<<<<<< HEAD
        if op1.gt(&*op2) {
            U256::write_one(op2);
=======
        *op2 = if op1.gt(op2) {
            U256::from(1)
>>>>>>> 0563213f
        } else {
            U256::write_zero(op2);
        }
        Ok(())
    }

    pub fn slt(&mut self) -> InstructionResult {
        self.gas
            .spend_gas_and_native(gas_constants::VERYLOW, SLT_NATIVE_COST)?;
        let (op1, op2) = self.stack.pop_1_and_peek_mut()?;
<<<<<<< HEAD
        if i256_cmp(op1, op2) == core::cmp::Ordering::Less {
            U256::write_one(op2);
=======
        *op2 = if i256_cmp(op1, op2) == core::cmp::Ordering::Less {
            U256::from(1)
>>>>>>> 0563213f
        } else {
            U256::write_zero(op2);
        };
        Ok(())
    }

    pub fn sgt(&mut self) -> InstructionResult {
        self.gas
            .spend_gas_and_native(gas_constants::VERYLOW, SGT_NATIVE_COST)?;
        let (op1, op2) = self.stack.pop_1_and_peek_mut()?;
<<<<<<< HEAD
        if i256_cmp(op1, op2) == core::cmp::Ordering::Greater {
            U256::write_one(op2);
=======
        *op2 = if i256_cmp(op1, op2) == core::cmp::Ordering::Greater {
            U256::from(1)
>>>>>>> 0563213f
        } else {
            U256::write_zero(op2);
        };
        Ok(())
    }

    pub fn eq(&mut self) -> InstructionResult {
        self.gas
            .spend_gas_and_native(gas_constants::VERYLOW, EQ_NATIVE_COST)?;
        let (op1, op2) = self.stack.pop_1_and_peek_mut()?;
<<<<<<< HEAD
        if op1.eq(&*op2) {
            U256::write_one(op2);
=======
        *op2 = if op1.eq(op2) {
            U256::from(1)
>>>>>>> 0563213f
        } else {
            U256::write_zero(op2);
        }
        Ok(())
    }

    pub fn iszero(&mut self) -> InstructionResult {
        self.gas
            .spend_gas_and_native(gas_constants::VERYLOW, ISZERO_NATIVE_COST)?;
<<<<<<< HEAD
        let op1 = self.stack.peek_mut()?;
        if op1.is_zero() {
            U256::write_one(op1);
=======
        let stack_top = self.stack.top_mut()?;
        *stack_top = if stack_top.is_zero() {
            U256::from(1)
>>>>>>> 0563213f
        } else {
            U256::write_zero(op1);
        }
        Ok(())
    }
    pub fn bitand(&mut self) -> InstructionResult {
        self.gas
            .spend_gas_and_native(gas_constants::VERYLOW, AND_NATIVE_COST)?;
        let (op1, op2) = self.stack.pop_1_and_peek_mut()?;
        core::ops::BitAndAssign::bitand_assign(op2, op1);
        Ok(())
    }
    pub fn bitor(&mut self) -> InstructionResult {
        self.gas
            .spend_gas_and_native(gas_constants::VERYLOW, OR_NATIVE_COST)?;
        let (op1, op2) = self.stack.pop_1_and_peek_mut()?;
        core::ops::BitOrAssign::bitor_assign(op2, op1);
        Ok(())
    }
    pub fn bitxor(&mut self) -> InstructionResult {
        self.gas
            .spend_gas_and_native(gas_constants::VERYLOW, XOR_NATIVE_COST)?;
        let (op1, op2) = self.stack.pop_1_and_peek_mut()?;
        core::ops::BitXorAssign::bitxor_assign(op2, op1);
        Ok(())
    }

    pub fn not(&mut self) -> InstructionResult {
        self.gas
            .spend_gas_and_native(gas_constants::VERYLOW, NOT_NATIVE_COST)?;
<<<<<<< HEAD
        let op1 = self.stack.peek_mut()?;
        op1.not_mut();
=======
        let op1 = self.stack.top_mut()?;
        *op1 = !*op1;
>>>>>>> 0563213f
        Ok(())
    }

    pub fn byte(&mut self) -> InstructionResult {
        self.gas
            .spend_gas_and_native(gas_constants::VERYLOW, BYTE_NATIVE_COST)?;
        let (offset, src) = self.stack.pop_1_and_peek_mut()?;

        if let Some(offset) = u256_try_to_usize_capped::<32>(offset) {
            let ret = src.byte(31 - offset);
<<<<<<< HEAD

            *src = U256::from(ret as u64);
        } else {
            U256::write_zero(src);
=======
            *src = U256::from(ret as u64);
        } else {
            *src = U256::ZERO;
>>>>>>> 0563213f
        }

        Ok(())
    }

    pub fn shl(&mut self) -> InstructionResult {
        self.gas
            .spend_gas_and_native(gas_constants::VERYLOW, SHL_NATIVE_COST)?;
        let (op1, op2) = self.stack.pop_1_and_peek_mut()?;
        core::ops::ShlAssign::shl_assign(op2, u256_to_usize_saturated(op1) as u32);
        Ok(())
    }

    pub fn shr(&mut self) -> InstructionResult {
        self.gas
            .spend_gas_and_native(gas_constants::VERYLOW, SHR_NATIVE_COST)?;
        let (op1, op2) = self.stack.pop_1_and_peek_mut()?;
        core::ops::ShrAssign::shr_assign(op2, u256_to_usize_saturated(op1) as u32);
        Ok(())
    }

    pub fn sar(&mut self) -> InstructionResult {
        self.gas
            .spend_gas_and_native(gas_constants::VERYLOW, SAR_NATIVE_COST)?;
        let (op1, op2) = self.stack.pop_1_and_peek_mut()?;
        let sign_bit = op2.bit(255);
        if let Some(shift) = u256_try_to_usize_capped::<256>(op1) {
            if sign_bit == false {
                core::ops::ShrAssign::shr_assign(op2, shift as u32);
            } else {
<<<<<<< HEAD
                // perform unsigned shift, then XOR with mask
                core::ops::ShrAssign::shr_assign(op2, shift as u32);
                let (words, bits) = (shift / 64, shift % 64);
                for i in 0..words {
                    op2.as_limbs_mut()[3 - i] = u64::MAX;
                }
                if bits != 0 {
                    op2.as_limbs_mut()[3 - words] |= u64::MAX << (64 - bits);
                }
            }
        } else {
            // shift overflowed
            if sign_bit == false {
                // value is 0 or >=1, pushing 0
                U256::write_zero(op2);
            } else {
                // value is <0, pushing -1
                op2.as_limbs_mut().iter_mut().for_each(|el| *el = u64::MAX);
            }
        }

=======
                // perform unsigned shift, then OR with mask
                core::ops::ShrAssign::shr_assign(op2, shift as u32);
                let (words, bits) = (shift / 64, shift % 64);
                unsafe {
                    for i in 0..words {
                        op2.as_limbs_mut()[3 - i] = u64::MAX;
                    }
                    if bits != 0 {
                        op2.as_limbs_mut()[3 - words] |= u64::MAX << (64 - bits);
                    }
                }
            }
        } else {
            // shift overflowed
            if sign_bit == false {
                // value is 0 or >=1, pushing 0
                *op2 = U256::ZERO;
            } else {
                // value is <0, pushing -1
                unsafe {
                    op2.as_limbs_mut().iter_mut().for_each(|el| *el = u64::MAX);
                }
            }
        }
>>>>>>> 0563213f
        Ok(())
    }
}<|MERGE_RESOLUTION|>--- conflicted
+++ resolved
@@ -6,13 +6,8 @@
         self.gas
             .spend_gas_and_native(gas_constants::VERYLOW, LT_NATIVE_COST)?;
         let (op1, op2) = self.stack.pop_1_and_peek_mut()?;
-<<<<<<< HEAD
         if op1.lt(&*op2) {
             U256::write_one(op2);
-=======
-        *op2 = if op1.lt(op2) {
-            U256::from(1)
->>>>>>> 0563213f
         } else {
             U256::write_zero(op2);
         }
@@ -23,13 +18,8 @@
         self.gas
             .spend_gas_and_native(gas_constants::VERYLOW, GT_NATIVE_COST)?;
         let (op1, op2) = self.stack.pop_1_and_peek_mut()?;
-<<<<<<< HEAD
         if op1.gt(&*op2) {
             U256::write_one(op2);
-=======
-        *op2 = if op1.gt(op2) {
-            U256::from(1)
->>>>>>> 0563213f
         } else {
             U256::write_zero(op2);
         }
@@ -40,13 +30,8 @@
         self.gas
             .spend_gas_and_native(gas_constants::VERYLOW, SLT_NATIVE_COST)?;
         let (op1, op2) = self.stack.pop_1_and_peek_mut()?;
-<<<<<<< HEAD
         if i256_cmp(op1, op2) == core::cmp::Ordering::Less {
             U256::write_one(op2);
-=======
-        *op2 = if i256_cmp(op1, op2) == core::cmp::Ordering::Less {
-            U256::from(1)
->>>>>>> 0563213f
         } else {
             U256::write_zero(op2);
         };
@@ -57,13 +42,8 @@
         self.gas
             .spend_gas_and_native(gas_constants::VERYLOW, SGT_NATIVE_COST)?;
         let (op1, op2) = self.stack.pop_1_and_peek_mut()?;
-<<<<<<< HEAD
         if i256_cmp(op1, op2) == core::cmp::Ordering::Greater {
             U256::write_one(op2);
-=======
-        *op2 = if i256_cmp(op1, op2) == core::cmp::Ordering::Greater {
-            U256::from(1)
->>>>>>> 0563213f
         } else {
             U256::write_zero(op2);
         };
@@ -74,13 +54,8 @@
         self.gas
             .spend_gas_and_native(gas_constants::VERYLOW, EQ_NATIVE_COST)?;
         let (op1, op2) = self.stack.pop_1_and_peek_mut()?;
-<<<<<<< HEAD
         if op1.eq(&*op2) {
             U256::write_one(op2);
-=======
-        *op2 = if op1.eq(op2) {
-            U256::from(1)
->>>>>>> 0563213f
         } else {
             U256::write_zero(op2);
         }
@@ -90,15 +65,9 @@
     pub fn iszero(&mut self) -> InstructionResult {
         self.gas
             .spend_gas_and_native(gas_constants::VERYLOW, ISZERO_NATIVE_COST)?;
-<<<<<<< HEAD
-        let op1 = self.stack.peek_mut()?;
+        let op1 = self.stack.top_mut()?;
         if op1.is_zero() {
             U256::write_one(op1);
-=======
-        let stack_top = self.stack.top_mut()?;
-        *stack_top = if stack_top.is_zero() {
-            U256::from(1)
->>>>>>> 0563213f
         } else {
             U256::write_zero(op1);
         }
@@ -129,13 +98,8 @@
     pub fn not(&mut self) -> InstructionResult {
         self.gas
             .spend_gas_and_native(gas_constants::VERYLOW, NOT_NATIVE_COST)?;
-<<<<<<< HEAD
-        let op1 = self.stack.peek_mut()?;
+        let op1 = self.stack.top_mut()?;
         op1.not_mut();
-=======
-        let op1 = self.stack.top_mut()?;
-        *op1 = !*op1;
->>>>>>> 0563213f
         Ok(())
     }
 
@@ -146,16 +110,9 @@
 
         if let Some(offset) = u256_try_to_usize_capped::<32>(offset) {
             let ret = src.byte(31 - offset);
-<<<<<<< HEAD
-
             *src = U256::from(ret as u64);
         } else {
             U256::write_zero(src);
-=======
-            *src = U256::from(ret as u64);
-        } else {
-            *src = U256::ZERO;
->>>>>>> 0563213f
         }
 
         Ok(())
@@ -186,8 +143,7 @@
             if sign_bit == false {
                 core::ops::ShrAssign::shr_assign(op2, shift as u32);
             } else {
-<<<<<<< HEAD
-                // perform unsigned shift, then XOR with mask
+                // perform unsigned shift, then OR with mask
                 core::ops::ShrAssign::shr_assign(op2, shift as u32);
                 let (words, bits) = (shift / 64, shift % 64);
                 for i in 0..words {
@@ -208,32 +164,6 @@
             }
         }
 
-=======
-                // perform unsigned shift, then OR with mask
-                core::ops::ShrAssign::shr_assign(op2, shift as u32);
-                let (words, bits) = (shift / 64, shift % 64);
-                unsafe {
-                    for i in 0..words {
-                        op2.as_limbs_mut()[3 - i] = u64::MAX;
-                    }
-                    if bits != 0 {
-                        op2.as_limbs_mut()[3 - words] |= u64::MAX << (64 - bits);
-                    }
-                }
-            }
-        } else {
-            // shift overflowed
-            if sign_bit == false {
-                // value is 0 or >=1, pushing 0
-                *op2 = U256::ZERO;
-            } else {
-                // value is <0, pushing -1
-                unsafe {
-                    op2.as_limbs_mut().iter_mut().for_each(|el| *el = u64::MAX);
-                }
-            }
-        }
->>>>>>> 0563213f
         Ok(())
     }
 }