name: "Compare performance to base branch"

on:
  pull_request:

permissions: read-all

jobs:
  vm-benchmarks:
    name: Run benchmarks
    runs-on: [matterlabs-ci-runner]
    permissions:
      contents: read
      pull-requests: write
    steps:
      - uses: actions/checkout@v4
        with:
          fetch-depth: 0
      - uses: actions-rust-lang/setup-rust-toolchain@v1
        with:
          rustflags: ""
      - name: Setup and fetch PR branch
        run: |
          rustup set profile minimal
          git remote add pr_repo ${{ github.event.pull_request.head.repo.clone_url }}
          git fetch pr_repo ${{ github.event.pull_request.head.ref }}

      - name: Fetch base and head
        run: |
          git fetch origin ${{ github.event.pull_request.base.ref }}
          git fetch origin ${{ github.event.pull_request.head.ref }}

      - name: Compute merge-base
        id: merge_base
        run: |
          base_ref=origin/${{ github.event.pull_request.base.ref }}
          head_ref=origin/${{ github.event.pull_request.head.ref }}
          sha=$(git merge-base $base_ref $head_ref)
          echo "sha=$sha"
          echo "sha=$sha" >> $GITHUB_OUTPUT

      - name: checkout divergence point
        run: git checkout ${{ steps.merge_base.outputs.sha }} --recurse-submodules

      - name: Set up Python
        uses: actions/setup-python@v4
        with:
          python-version: '3.11'

      - name: Install Python dependencies
        run: pip3 install matplotlib

      - name: Compile for RISC-V
        working-directory: ./zksync_os
        run: |
          rustup target add riscv32i-unknown-none-elf
          cargo install cargo-binutils
          rustup component add llvm-tools-preview
          rustup component add rust-src
<<<<<<< HEAD
          bash dump_bin_with_markers_and_p256.sh
          cp app.bin evm_replay.bin
=======
          ./dump_bin.sh --type benchmarking
          ./dump_bin.sh --type evm-replay-benchmarking

>>>>>>> 87ca8275

      - name: run benchmarks on base branch
        shell: bash
        run: |
          MARKER_PATH=$(pwd)/base_block.bench cargo run -p eth_runner --release -j 3 --features rig/no_print,rig/cycle_marker -- single-run --block-dir tests/instances/eth_runner/blocks/22244135 > base_block.out
          MARKER_PATH=$(pwd)/base_precompiles.bench cargo test --release -j 3 --features rig/no_print,precompiles/cycle_marker -p precompiles -- test_precompiles

      - name: checkout PR
        run: |
          git checkout --force FETCH_HEAD

      - name: Recompile for RISC-V
        working-directory: ./zksync_os
        run: |
          rustup target add riscv32i-unknown-none-elf
          cargo install cargo-binutils
          rustup component add llvm-tools-preview
          rustup component add rust-src
<<<<<<< HEAD
          bash dump_bin_with_markers_and_p256.sh
          cp app.bin evm_replay.bin
=======
          ./dump_bin.sh --type benchmarking
          ./dump_bin.sh --type evm-replay-benchmarking
>>>>>>> 87ca8275

      - name: run benchmarks on PR
        shell: bash
        id: comparison
        run: |
          MARKER_PATH=$(pwd)/head_block.bench cargo run -p eth_runner --release -j 3 --features rig/no_print,rig/cycle_marker -- single-run --block-dir tests/instances/eth_runner/blocks/22244135  > head_block.out
          MARKER_PATH=$(pwd)/head_precompiles.bench cargo test --release -j 3 --features rig/no_print,precompiles/cycle_marker -p precompiles -- test_precompiles
          # Output all lines from the benchmark result starting from the "## ..." comparison header.
          # Since the output spans multiple lines, we use a heredoc declaration.
          EOF=$(dd if=/dev/urandom bs=15 count=1 status=none | base64)
          echo "result<<$EOF" >> $GITHUB_OUTPUT
          python3 bench_scripts/compare_bench.py '[("block", "base_block.bench", "head_block.bench", "run_prepared"),("precompiles", "base_precompiles.bench", "head_precompiles.bench")]' >> $GITHUB_OUTPUT
          echo "$EOF" >> $GITHUB_OUTPUT
          mkdir bench_results
          python3 bench_scripts/parse_opcodes.py base_block.out bench_results/base_block.csv bench_results/base_block.png
          python3 bench_scripts/parse_opcodes.py head_block.out bench_results/head_block.csv bench_results/head_block.png

      - uses: actions/upload-artifact@v4
        with:
          name: bench_results
          path: bench_results/

      - name: Comment on PR
        uses: thollander/actions-comment-pull-request@fabd468d3a1a0b97feee5f6b9e499eab0dd903f6 # v2.5.0
        with:
          message: |
            ${{ steps.comparison.outputs.result }}
          comment_tag: vm-performance-changes
          mode: recreate
          create_if_not_exists: true<|MERGE_RESOLUTION|>--- conflicted
+++ resolved
@@ -57,14 +57,9 @@
           cargo install cargo-binutils
           rustup component add llvm-tools-preview
           rustup component add rust-src
-<<<<<<< HEAD
-          bash dump_bin_with_markers_and_p256.sh
-          cp app.bin evm_replay.bin
-=======
           ./dump_bin.sh --type benchmarking
           ./dump_bin.sh --type evm-replay-benchmarking
 
->>>>>>> 87ca8275
 
       - name: run benchmarks on base branch
         shell: bash
@@ -83,13 +78,8 @@
           cargo install cargo-binutils
           rustup component add llvm-tools-preview
           rustup component add rust-src
-<<<<<<< HEAD
-          bash dump_bin_with_markers_and_p256.sh
+          bash dump_bin_with_markers.sh
           cp app.bin evm_replay.bin
-=======
-          ./dump_bin.sh --type benchmarking
-          ./dump_bin.sh --type evm-replay-benchmarking
->>>>>>> 87ca8275
 
       - name: run benchmarks on PR
         shell: bash
