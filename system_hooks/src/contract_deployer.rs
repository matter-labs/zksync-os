//!
//! Contract deployer system hook implementation.
//! It implements a `setDeployedCodeEVM` method, similar to Era.
//! It's needed for protocol upgrades.
//!
use super::*;
use core::fmt::Write;
use evm_interpreter::MAX_CODE_SIZE;
use ruint::aliases::{B160, U256};
use zk_ee::execution_environment_type::ExecutionEnvironmentType;
use zk_ee::system::errors::SystemError;
use zk_ee::utils::Bytes32;

pub fn contract_deployer_hook<S: EthereumLikeTypes>(
    request: ExternalCallRequest<S>,
    caller_ee: u8,
    system: &mut System<S>,
) -> Result<CompletedExecution<S>, FatalError>
where
    S::Memory: MemorySubsystemExt,
    S::IO: IOSubsystemExt,
{
    let ExternalCallRequest {
        available_resources,
        ergs_to_pass: _,
        calldata,
        call_scratch_space: _,
        nominal_token_value,
        caller,
        callee,
        callers_caller: _,
        modifier,
    } = request;

    debug_assert_eq!(callee, CONTRACT_DEPLOYER_ADDRESS);

    // There is no "payable" methods
    let mut error = nominal_token_value != U256::ZERO;
    let mut is_static = false;
    match modifier {
        CallModifier::Constructor => {
            return Err(
                InternalError("Contract deployer hook called with constructor modifier").into(),
            )
        }
        CallModifier::Delegate
        | CallModifier::DelegateStatic
        | CallModifier::EVMCallcode
        | CallModifier::EVMCallcodeStatic => {
            error = true;
        }
        CallModifier::Static | CallModifier::ZKVMSystemStatic => {
            is_static = true;
        }
        _ => {}
    }

    if error {
        return Ok(make_error_return_state(system, available_resources));
    }

    let mut resources = available_resources;

    let result = contract_deployer_hook_inner(
        &calldata,
        &mut resources,
        system,
        caller,
        caller_ee,
        is_static,
    );

    match result {
        Ok(Ok(return_data)) => Ok(make_return_state_from_returndata_region(
            system,
            resources,
            return_data,
        )),
        Ok(Err(e)) => {
            let _ = system
                .get_logger()
                .write_fmt(format_args!("Revert: {:?}\n", e));
            Ok(make_error_return_state(system, resources))
        }
        Err(SystemError::OutOfErgs) => {
            let _ = system
                .get_logger()
                .write_fmt(format_args!("Out of gas during system hook\n"));
            Ok(make_error_return_state(system, resources))
        }
        Err(SystemError::OutOfNativeResources) => Err(FatalError::OutOfNativeResources),
        Err(SystemError::Internal(e)) => Err(e.into()),
    }
}

<<<<<<< HEAD
// setDeployedCodeEVM(address,bytes) - 1223adc7
const SET_DEPLOYED_CODE_EVM_SELECTOR: &[u8] = &[0x12, 0x23, 0xad, 0xc7];
const L2_COMPLEX_UPGRADER_ADDRESS: B160 = B160::from_limbs([0x800f, 0, 0]);
=======
// setBytecodeDetailsEVM(address,bytes32,uint32,bytes32) - f6eca0b0
const SET_EVM_BYTECODE_DETAILS: &[u8] = &[0xf6, 0xec, 0xa0, 0xb0];
const L2_GENESIS_UPGRADE_ADDRESS: B160 = B160::from_limbs([0x10001, 0, 0]);
>>>>>>> 55830b3a

fn contract_deployer_hook_inner<S: EthereumLikeTypes>(
    mut calldata: &[u8],
    resources: &mut S::Resources,
    system: &mut System<S>,
    caller: B160,
    _caller_ee: u8,
    is_static: bool,
) -> Result<
    Result<
        <<S::Memory as MemorySubsystem>::ManagedRegion as OSManagedRegion>::OSManagedImmutableSlice,
        &'static str,
    >,
    SystemError,
>
where
    S::IO: IOSubsystemExt,
    S::Memory: MemorySubsystemExt,
{
    // TODO: charge native
    let step_cost: S::Resources = S::Resources::from_ergs(Ergs(10));
    resources.charge(&step_cost)?;

    if calldata.len() < 4 {
        return Ok(Err(
            "Contract deployer hook failure: calldata shorter than selector length",
        ));
    }
    let mut selector = [0u8; 4];
    selector.copy_from_slice(&calldata[..4]);

    match selector {
        s if s == SET_EVM_BYTECODE_DETAILS => {
            if is_static {
                return Ok(Err(
                    "Contract deployer failure: setBytecodeDetailsEVM called with static context",
                ));
            }
<<<<<<< HEAD
            // in future we need to handle regular(not genesis) protocol upgrades
            if caller != L2_COMPLEX_UPGRADER_ADDRESS {
=======
            // in future, we need to handle regular(not genesis) protocol upgrades
            if caller != L2_GENESIS_UPGRADE_ADDRESS {
>>>>>>> 55830b3a
                return Ok(Err(
                    "Contract deployer failure: unauthorized caller for setBytecodeDetailsEVM",
                ));
            }

            // decoding according to setBytecodeDetailsEVM(address,bytes32,uint32,bytes32)
            calldata = &calldata[4..];
            if calldata.len() < 128 {
                return Ok(Err(
                    "Contract deployer failure: setBytecodeDetailsEVM called with invalid calldata",
                ));
            }

            // check that first 12 bytes in address encoding are zero
            if calldata[0..12].iter().any(|byte| *byte != 0) {
                return Ok(Err(
                    "Contract deployer failure: setBytecodeDetailsEVM called with invalid calldata",
                ));
            }
            let address = B160::try_from_be_slice(&calldata[12..32]).ok_or(
                SystemError::Internal(InternalError("Failed to create B160 from 20 byte array")),
            )?;

            let bytecode_hash =
                Bytes32::from_array(calldata[32..64].try_into().expect("Always valid"));

            let bytecode_length: u32 = match U256::from_be_slice(&calldata[64..96]).try_into() {
                Ok(length) => length,
                Err(_) => return Ok(Err(
                    "Contract deployer failure: setBytecodeDetailsEVM called with invalid calldata",
                )),
            };

            let observable_bytecode_hash =
                Bytes32::from_array(calldata[96..128].try_into().expect("Always valid"));

            // Although this can be called as a part of protocol upgrade,
            // we are checking the next invariants, just in case
            // EIP-158: reject code of length > 24576.
            if bytecode_length as usize > MAX_CODE_SIZE {
                return Ok(Err(
                    "Contract deployer failure: setBytecodeDetailsEVM called with invalid bytecode(length > 24576)",
                ));
            }
            // Also EIP-3541(reject code starting with 0xEF) should be validated by governance.

            system.set_bytecode_details(
                resources,
                &address,
                ExecutionEnvironmentType::EVM,
                bytecode_hash,
                bytecode_length,
                0,
                observable_bytecode_hash,
                bytecode_length,
            )?;

            let return_data = system.memory.empty_immutable_slice();
            Ok(Ok(return_data))
        }
        _ => Ok(Err("Contract deployer hook: unknown selector")),
    }
}<|MERGE_RESOLUTION|>--- conflicted
+++ resolved
@@ -93,15 +93,9 @@
     }
 }
 
-<<<<<<< HEAD
-// setDeployedCodeEVM(address,bytes) - 1223adc7
-const SET_DEPLOYED_CODE_EVM_SELECTOR: &[u8] = &[0x12, 0x23, 0xad, 0xc7];
-const L2_COMPLEX_UPGRADER_ADDRESS: B160 = B160::from_limbs([0x800f, 0, 0]);
-=======
 // setBytecodeDetailsEVM(address,bytes32,uint32,bytes32) - f6eca0b0
 const SET_EVM_BYTECODE_DETAILS: &[u8] = &[0xf6, 0xec, 0xa0, 0xb0];
-const L2_GENESIS_UPGRADE_ADDRESS: B160 = B160::from_limbs([0x10001, 0, 0]);
->>>>>>> 55830b3a
+const L2_COMPLEX_UPGRADER_ADDRESS: B160 = B160::from_limbs([0x800f, 0, 0]);
 
 fn contract_deployer_hook_inner<S: EthereumLikeTypes>(
     mut calldata: &[u8],
@@ -140,13 +134,8 @@
                     "Contract deployer failure: setBytecodeDetailsEVM called with static context",
                 ));
             }
-<<<<<<< HEAD
             // in future we need to handle regular(not genesis) protocol upgrades
             if caller != L2_COMPLEX_UPGRADER_ADDRESS {
-=======
-            // in future, we need to handle regular(not genesis) protocol upgrades
-            if caller != L2_GENESIS_UPGRADE_ADDRESS {
->>>>>>> 55830b3a
                 return Ok(Err(
                     "Contract deployer failure: unauthorized caller for setBytecodeDetailsEVM",
                 ));
