//!
//! L1 messenger system hook implementation.
//! It implements a `sendToL1` method, works same way as in Era.
//!
use super::*;
use core::fmt::Write;
use arrayvec::ArrayVec;
use crypto::sha3::digest::KeyInit;
use errors::FatalError;
use ruint::aliases::{B160, U256};
use zk_ee::{
    execution_environment_type::ExecutionEnvironmentType, kv_markers::MAX_EVENT_TOPICS, system::{
        errors::SystemError, logger::Logger, CallModifier, CompletedExecution, ExternalCallRequest,
<<<<<<< HEAD
        MemorySubsystem, MemorySubsystemExt, OSManagedRegion,
    }, utils::{b160_to_u256, Bytes32}
=======
    },
    utils::Bytes32,
>>>>>>> 8acce5b6
};

pub fn l1_messenger_hook<'a, S: EthereumLikeTypes>(
    request: ExternalCallRequest<S>,
    caller_ee: u8,
    system: &mut System<S>,
    return_memory: &'a mut [MaybeUninit<u8>],
) -> Result<(CompletedExecution<'a, S>, &'a mut [MaybeUninit<u8>]), FatalError>
where
{
    let ExternalCallRequest {
        available_resources,
        ergs_to_pass: _,
        calldata,
        call_scratch_space: _,
        nominal_token_value,
        caller,
        callee,
        callers_caller: _,
        modifier,
    } = request;

    debug_assert_eq!(callee, L1_MESSENGER_ADDRESS);

    let mut error = false;
    // There is no "payable" methods
    error |= nominal_token_value != U256::ZERO;
    let mut is_static = false;
    match modifier {
        CallModifier::Constructor => {
            return Err(InternalError("L1 messenger hook called with constructor modifier").into())
        }
        CallModifier::Delegate
        | CallModifier::DelegateStatic
        | CallModifier::EVMCallcode
        | CallModifier::EVMCallcodeStatic => {
            error = true;
        }
        CallModifier::Static | CallModifier::ZKVMSystemStatic => {
            is_static = true;
        }
        _ => {}
    }

    if error {
        return Ok((make_error_return_state(available_resources), return_memory));
    }

    let mut resources = available_resources;

    let result = l1_messenger_hook_inner(
        &calldata,
        &mut resources,
        system,
        caller,
        caller_ee,
        is_static,
    );

    match result {
        Ok(Ok(return_data)) => {
            let mut return_memory = SliceVec::new(return_memory);
            // TODO: check endianness
            return_memory.extend(return_data.as_u8_ref().iter().copied());
            let (returndata, rest) = return_memory.destruct();
            Ok((
                make_return_state_from_returndata_region(resources, returndata),
                rest,
            ))
        }
        Ok(Err(e)) => {
            let _ = system
                .get_logger()
                .write_fmt(format_args!("Revert: {:?}\n", e));
            Ok((make_error_return_state(resources), return_memory))
        }
        Err(SystemError::OutOfErgs) => {
            let _ = system
                .get_logger()
                .write_fmt(format_args!("Out of gas during system hook\n"));
            Ok((make_error_return_state(resources), return_memory))
        }
        Err(SystemError::OutOfNativeResources) => Err(FatalError::OutOfNativeResources),
        Err(SystemError::Internal(e)) => Err(e.into()),
    }
}
// sendToL1(bytes) - 62f84b24
const SEND_TO_L1_SELECTOR: &[u8] = &[0x62, 0xf8, 0x4b, 0x24];

const L1_MESSAGE_SENT_TOPIC: [u8; 32] = [
    0x3a, 0x36, 0xe4, 0x72, 0x91, 0xf4, 0x20, 0x1f,
    0xaf, 0x13, 0x7f, 0xab, 0x08, 0x1d, 0x92, 0x29,
    0x5b, 0xce, 0x2d, 0x53, 0xbe, 0x2c, 0x6c, 0xa6,
    0x8b, 0xa8, 0x2c, 0x7f, 0xaa, 0x9c, 0xe2, 0x41,
];


fn l1_messenger_hook_inner<S: EthereumLikeTypes>(
    calldata: &[u8],
    resources: &mut S::Resources,
    system: &mut System<S>,
    caller: B160,
    caller_ee: u8,
    is_static: bool,
) -> Result<Result<Bytes32, &'static str>, SystemError>
where
{
    // TODO: charge native
    let step_cost: S::Resources = S::Resources::from_ergs(Ergs(10));
    resources.charge(&step_cost)?;

    if calldata.len() < 4 {
        return Ok(Err(
            "L1 messenger failure: calldata shorter than selector length",
        ));
    }
    let mut selector = [0u8; 4];
    selector.copy_from_slice(&calldata[..4]);
    let _ = system
        .get_logger()
        .write_fmt(format_args!("Selector for l1 messenger:"));
    let _ = system.get_logger().log_data(selector.iter().copied());

    match selector {
        s if s == SEND_TO_L1_SELECTOR => {
            if is_static {
                return Ok(Err(
                    "L1 messenger failure: sendToL1 called with static context",
                ));
            }
            // following solidity abi for sendToL1(bytes _message)
            if calldata.len() < 36 {
                return Ok(Err(
                    "L1 messenger failure: sendToL1 called with invalid calldata",
                ));
            }
            let message_offset: usize = match U256::from_be_slice(&calldata[4..36]).try_into() {
                Ok(offset) => offset,
                Err(_) => {
                    return Ok(Err(
                        "L1 messenger failure: sendToL1 called with invalid calldata",
                    ))
                }
            };
            if message_offset != 32 {
                return Ok(Err("L1 messenger failure: sendToL1 expects standard message offset"));
            }
            // length located at 4+message_offset..4+message_offset+32
            // we want to check that 4+message_offset+32 will not overflow usize
            let length_encoding_end = match message_offset.checked_add(36) {
                Some(length_encoding_end) => length_encoding_end,
                None => {
                    return Ok(Err(
                        "L1 messenger failure: sendToL1 called with invalid calldata",
                    ))
                }
            };
            if calldata.len() < length_encoding_end {
                return Ok(Err(
                    "L1 messenger failure: sendToL1 called with invalid calldata",
                ));
            }
            let length =
                match U256::from_be_slice(&calldata[length_encoding_end - 32..length_encoding_end])
                    .try_into()
                {
                    Ok(length) => length,
                    Err(_) => {
                        return Ok(Err(
                            "L1 messenger failure: sendToL1 called with invalid calldata",
                        ))
                    }
                };
            // to check that it will not overflow
            let message_end = match length_encoding_end.checked_add(length) {
                Some(message_end) => message_end,
                None => {
                    return Ok(Err(
                        "L1 messenger failure: sendToL1 called with invalid calldata",
                    ))
                }
            };
            if calldata.len() < message_end {
                return Ok(Err(
                    "L1 messenger failure: sendToL1 called with invalid calldata",
                ));
            }

            if (calldata.len() - 4) % 32 != 0 {
                return Ok(Err("Calldata is not well formed"));
            }

            let message = &calldata[length_encoding_end..message_end];
            let message_hash = system.io.emit_l1_message(
                ExecutionEnvironmentType::parse_ee_version_byte(caller_ee)
                    .map_err(SystemError::Internal)?,
                resources,
                &caller,
                message,
            )?;
<<<<<<< HEAD

            let mut topics = ArrayVec::<Bytes32, MAX_EVENT_TOPICS>::new();
            topics.push(Bytes32::from_array(L1_MESSAGE_SENT_TOPIC));
            topics.push(Bytes32::from_u256_be(b160_to_u256(caller)));
            topics.push(message_hash);

            system.io.emit_event(
                ExecutionEnvironmentType::parse_ee_version_byte(caller_ee)
                    .map_err(SystemError::Internal)?, 
                    resources,
                    &L1_MESSENGER_ADDRESS, 
                    &topics, 
                    // We are lucky that the encoding of the event is exactly same as encoding of the bytes in the calldata
                    &calldata[4..]
            )?;

            // TODO: check endianness
            let return_data = system
                .memory
                .copy_into_return_memory(&message_hash.as_u8_ref())
                .expect("must copy into returndata")
                .take_slice(0..32);
            Ok(Ok(return_data))
=======
            Ok(Ok(message_hash))
>>>>>>> 8acce5b6
        }
        _ => Ok(Err("L1 messenger: unknown selector")),
    }
}<|MERGE_RESOLUTION|>--- conflicted
+++ resolved
@@ -11,13 +11,7 @@
 use zk_ee::{
     execution_environment_type::ExecutionEnvironmentType, kv_markers::MAX_EVENT_TOPICS, system::{
         errors::SystemError, logger::Logger, CallModifier, CompletedExecution, ExternalCallRequest,
-<<<<<<< HEAD
-        MemorySubsystem, MemorySubsystemExt, OSManagedRegion,
     }, utils::{b160_to_u256, Bytes32}
-=======
-    },
-    utils::Bytes32,
->>>>>>> 8acce5b6
 };
 
 pub fn l1_messenger_hook<'a, S: EthereumLikeTypes>(
@@ -218,7 +212,6 @@
                 &caller,
                 message,
             )?;
-<<<<<<< HEAD
 
             let mut topics = ArrayVec::<Bytes32, MAX_EVENT_TOPICS>::new();
             topics.push(Bytes32::from_array(L1_MESSAGE_SENT_TOPIC));
@@ -235,16 +228,7 @@
                     &calldata[4..]
             )?;
 
-            // TODO: check endianness
-            let return_data = system
-                .memory
-                .copy_into_return_memory(&message_hash.as_u8_ref())
-                .expect("must copy into returndata")
-                .take_slice(0..32);
-            Ok(Ok(return_data))
-=======
             Ok(Ok(message_hash))
->>>>>>> 8acce5b6
         }
         _ => Ok(Err("L1 messenger: unknown selector")),
     }
